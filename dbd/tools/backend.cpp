--- conflicted
+++ resolved
@@ -2,7 +2,6 @@
 #include "verif.hpp"
 
 class VerifBackend : public IBackend {
-<<<<<<< HEAD
     public:
         VerifBackend(std::shared_ptr<tt_backend> backend) 
         : _backend(backend)
@@ -23,48 +22,30 @@
         void push_tensor(const string& q_name, std::shared_ptr<tt_tensor> tensor) {
             verif::push_tensor(*_backend, q_name, tensor.get(), 0);
         }
-=======
-   public:
-    VerifBackend(std::shared_ptr<tt_backend> backend) : _backend(backend) {}
 
-    virtual ~VerifBackend() {
-        TT_ASSERT(_backend->finish() == tt::BACKEND_STATUS_CODE::Success);
-        log_info(tt::LogTest, "Backend teardown finished");
-    }
+        void run_program(const string& program_name, const ProgramParameters& parameters){
+            _backend->run_program(program_name, parameters);
+        }
 
-    void push_tensor(const string& q_name, std::shared_ptr<tt_tensor> tensor) {
-        verif::push_tensor(*_backend, q_name, tensor.get(), 0);
-    }
->>>>>>> 8019e9f0
+        void wait_for_idle() {
+            _backend->wait_for_idle();
+        }
 
-    void run_program(const string& program_name, const ProgramParameters& parameters){
-        _backend->run_program(program_name, parameters);
-    }
+        tt_tensor_metadata get_metadata(const string& q_name) {
+            tt_dram_io_desc q_desc = _backend->get_queue_descriptor(q_name);
+            return verif::get_tensor_metadata_for_queue(q_desc);
+        }
 
-    void wait_for_idle() {
-        _backend->wait_for_idle();
-    }
+        std::shared_ptr<tt_tensor> pop_tensor(const string& q_name) {
+            std::shared_ptr<tt_tensor> tensor = std::make_shared<tt_tensor>(get_metadata(q_name));
+            verif::get_and_pop_tensor(*_backend, q_name, tensor.get());
 
-    tt_tensor_metadata get_metadata(const string& q_name) {
-        tt_dram_io_desc q_desc = _backend->get_queue_descriptor(q_name);
-        return verif::get_tensor_metadata_for_queue(q_desc);
-    }
+            return tensor;
+        }
 
-    std::shared_ptr<tt_tensor> pop_tensor(const string& q_name) {
-        std::shared_ptr<tt_tensor> tensor = std::make_shared<tt_tensor>(get_metadata(q_name));
-        verif::get_and_pop_tensor(*_backend, q_name, tensor.get());
-
-        return tensor;
-    }
-
-<<<<<<< HEAD
     private:
         std::shared_ptr<tt_backend> _backend;
         bool _initialized;
-=======
-   private:
-    std::shared_ptr<tt_backend> _backend;
->>>>>>> 8019e9f0
 };
 
 std::shared_ptr<tt_backend> create_backend(const string& netlist_path, tt_backend_config config) {
@@ -94,7 +75,6 @@
 
 /*static*/
 std::shared_ptr<IBackend> BackendFactory::create_silicon(const string& netlist_path) {
-<<<<<<< HEAD
     return std::make_shared<VerifBackend>(create_backend(netlist_path, get_backend_config(tt::DEVICE::Silicon)));
 }
 
@@ -102,14 +82,5 @@
 std::shared_ptr<IBackend> BackendFactory::create_silicon_debug(const std::string& netlist) {
     tt_backend_config config = get_backend_config(tt::DEVICE::Silicon);
     config.mode = DEVICE_MODE::RunOnly;
-=======
-    return std::make_shared<VerifBackend>(create_backend(netlist_path, get_backend_config(tt::BACKEND::Silicon)));
-}
-
-/*static*/
-std::shared_ptr<IBackend> BackendFactory::create_golden_debug(const std::string& netlist) {
-    tt_backend_config config = get_backend_config(tt::BACKEND::Silicon);
-    config.debuda_server_port = 5555;
->>>>>>> 8019e9f0
     return std::make_shared<VerifBackend>(create_backend(netlist, config));
 }