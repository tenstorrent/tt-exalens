# SPDX-FileCopyrightText: © 2024 Tenstorrent AI ULC

# SPDX-License-Identifier: Apache-2.0
"""
Usage:
  run-elf <elf-file> [ -v ] [ -t ] [ -d <device> ] [ -r <risc> ] [ -l <loc> ]

Description:
  Loads an elf file into a brisc and runs it.

Options:
  -r <risc>           RiscV ID (0: brisc, 1-3 triscs). [default: 0]

Examples:
  run-elf brisc.elf
"""

import tt_util as util
import tt_commands
from tt_debug_risc import RiscLoader, get_risc_name
from tt_firmware import ELF
import tt_device
from tt_object import DataArray

command_metadata = {
    "short": "re",
    "type": "high-level",
    "description": __doc__,
    "context": ["limited"], 
}

def print_PC_and_source (PC, elf):
    # Find the location in source code given the PC
    pc_map = elf.names["brisc"]["file-line"]
    if PC in pc_map:
        source_loc = pc_map[PC]
        if source_loc:
            util.INFO (f"PC: 0x{PC:x} is at {str(source_loc[0])}:{source_loc[1]}")
        else:
            util.INFO (f"PC: 0x{PC:x} is not in the source code.")
    else:
        print (f"PC 0x{PC:x} not found in the ELF file.")

# TODO:
# - Test disable watchpoint
# - Test memory access watchpoints
# - Run on all riscs

def run(cmd_text, context, ui_state=None):
    dopt = tt_commands.tt_docopt(command_metadata["description"], argv=cmd_text.split()[1:],
                                common_option_names=[ "--device", "--loc", "--verbose", "--test" ]
                                )
    risc_id = int(dopt.args["-r"])
    for device in dopt.for_each("--device", context, ui_state):
        util.VERBOSE (f"Putting all RISCs on device {device.id()} under reset.")
        device.all_riscs_assert_soft_reset()
        for loc in dopt.for_each("--loc", context, ui_state, device=device):
            rloader = RiscLoader(loc, risc_id, context, tt_device.SERVER_IFC, dopt.args['-v'])
            rdbg = rloader.risc_debug

<<<<<<< HEAD
            in_reset = rdbg.is_in_reset()
            if in_reset:
                util.VERBOSE (f"RISC at location {loc} is in reset. Setting L1[0] = 0x6f (infinite loop) and taking it out of reset.")
                util.VERBOSE (f"  We need it out of reset to load the elf file.")
                tt_device.SERVER_IFC.pci_write32 (device.id(), *loc.to("nocVirt"), 0, 0x6f)
                rdbg.set_reset_signal(0)
            assert not rdbg.is_in_reset(), f"RISC at location {loc} is still in reset."
=======
            risc_start_address = rloader.get_risc_start_address()
            rloader.start_risc_in_infinite_loop(risc_start_address)
            assert not rdbg.is_in_reset(), f"RISC at location {loc} is in reset."
>>>>>>> c05b940f

            rdbg.enable_debug()
            if not rdbg.is_halted():
                rdbg.halt()

            util.VERBOSE (f"Loading ELF file into memories.")
            init_section_address = rloader.load_elf(dopt.args['<elf-file>']) # Load the elf file
            if init_section_address == None:
                raise ValueError("No .init section found in the ELF file")

            jump_to_start_of_init_section_instruction = rloader.get_jump_to_offset_instruction(init_section_address - risc_start_address)
            tt_device.SERVER_IFC.pci_write32(loc._device.id(), *loc.to("nocVirt"), risc_start_address, jump_to_start_of_init_section_instruction)

            util.VERBOSE (f"Invalidating instruction cache so that the jump instruction is actually loaded.")
            rdbg.invalidate_instruction_cache()
            util.VERBOSE (f"Continuing {get_risc_name(risc_id)} at location {loc}.")
            rdbg.cont()

            if dopt.args['-t']:
                if not test_run_elf(context, ui_state, dopt, rloader):
                    util.ERROR ("Test failed.")

def test_run_elf(context, ui_state, dopt, rloader: RiscLoader):
    gpr_command = tt_commands.find_command(context.commands, "gpr")

    # Testing
    elf = ELF(context.server_ifc, { "fw" : dopt.args['<elf-file>'] })
    MAILBOX_ADDR, MAILBOX_SIZE, _ = elf.parse_addr_size_type("fw.g_MAILBOX")
    TESTBYTEACCESS_ADDR, TESTBYTEACCESS_SIZE, _ = elf.parse_addr_size_type("fw.g_TESTBYTEACCESS")

    rdbg = rloader.risc_debug
    loc = rloader.risc_debug.location.loc
    device = loc._device

    # Step 0
    def halt_cont_test():
        util.INFO (f"Step 0: Halt and continue a couple of times.")
        rdbg.halt()
        assert rdbg.is_halted(), f"RISC at location {loc} is not halted."
        rdbg.cont()
        assert not rdbg.is_halted(), f"RISC at location {loc} is halted."
        rdbg.halt()
        assert rdbg.is_halted(), f"RISC at location {loc} is not halted."
        rdbg.cont()
        assert not rdbg.is_halted(), f"RISC at location {loc} is halted."
    halt_cont_test()

    # Step 1
    util.INFO (f"Step 1: Check that the RISC at location {loc} set the mailbox value to 0xFFB1208C.")
    mbox_val = rloader.read_block(MAILBOX_ADDR, MAILBOX_SIZE); da = DataArray("g_MAILBOX"); mbox_val = da.from_bytes(mbox_val)[0]
    print (f"get_mailbox_val on device {device.id()} at location {loc}: 0x{mbox_val:x}")
    if mbox_val != 0xFFB1208C:
        util.ERROR (f"RISC at location {loc} did not set the mailbox value to 0xFFB1208C.")
        gpr_command["module"].run("gpr pc,sp", context, ui_state)
        return False

    # Step 2
    util.INFO (f"Step 2: Write 0x1234 to the mailbox to resume operation.")
    try:
        da.data = [0x1234]; bts = da.bytes(); rloader.write_block(MAILBOX_ADDR, bts)
    except Exception as e:
        if e.args[0].startswith("Failed to continue"):
            # We are expecting this to assert as here, the core will halt istself by calling halt()
            pass
        else:
            raise e

    # Step 3
    util.INFO (f"Step 3: Check that the RISC at location {loc} set the mailbox value to 0xFFB12080.")
    mbox_val = rloader.read_block(MAILBOX_ADDR, MAILBOX_SIZE); da = DataArray("g_MAILBOX"); mbox_val = da.from_bytes(mbox_val)[0]
    print (f"get_mailbox_val on device {device.id()} at location {loc}: 0x{mbox_val:x}")
    if mbox_val != 0xFFB12080:
        util.ERROR (f"RISC at location {loc} did not set the mailbox value to 0xFFB12080.")
        return False

    # Step 4
    util.INFO (f"Step 4: Check that the RISC at location {loc} is halted.")
    status = rdbg.read_status()
    # print_PC_and_source(rdbg.read_gpr(32), elf)
    if not status.is_halted:
        util.ERROR (f"Step 4: RISC at location {loc} is not halted.")
        return False
    if not status.is_ebreak_hit:
        util.ERROR (f"Step 4: RISC at location {loc} is not halted with ebreak.")
        return False

    # Step 5a: Make sure that the core did not reach step 5
    util.INFO (f"Step 5a: Check that the RISC at location {loc} did not reach step 5.")
    mbox_val = rloader.read_block(MAILBOX_ADDR, MAILBOX_SIZE); da = DataArray("g_MAILBOX"); mbox_val = da.from_bytes(mbox_val)[0]
    print (f"get_mailbox_val on device {device.id()} at location {loc}: 0x{mbox_val:x}")
    if mbox_val == 0xFFB12088:
        util.ERROR (f"RISC at location {loc} reached step 5, but it should not have.")
        return False

    # Step 5b: Continue and check that the core reached 0xFFB12088. But first set the breakpoint at
    # function "decrement_mailbox"
    decrement_mailbox_die = elf.names["fw"]["subprogram"]["decrement_mailbox"]
    decrement_mailbox_linkage_name = decrement_mailbox_die.attributes["DW_AT_linkage_name"].value.decode("utf-8")
    decrement_mailbox_address = elf.names["fw"]["symbols"][decrement_mailbox_linkage_name]

    util.INFO(f"Step 6. Setting breakpoint at decrement_mailbox at 0x{decrement_mailbox_address:x}")
    watchpoint_id = 1 # Out of 8
    rdbg.set_watchpoint_on_pc_address(watchpoint_id, decrement_mailbox_address)
    rdbg.set_watchpoint_on_memory_write(0, TESTBYTEACCESS_ADDR) # Set memory watchpoint on TESTBYTEACCESS
    rdbg.set_watchpoint_on_memory_write(3, TESTBYTEACCESS_ADDR+3)
    rdbg.set_watchpoint_on_memory_write(4, TESTBYTEACCESS_ADDR+4)
    rdbg.set_watchpoint_on_memory_write(5, TESTBYTEACCESS_ADDR+5)

    mbox_val = 1
    timeout_retries = 20
    while mbox_val >= 0 and mbox_val < 0xff000000 and timeout_retries > 0:
        if rdbg.is_halted():
            if rdbg.is_pc_watchpoint_hit():
                util.INFO (f"Breakpoint hit.")

        try:
            rdbg.cont()
        except Exception as e:
            if e.args[0].startswith("Failed to continue"):
                # We are expecting this to assert as here, the core will hit a breakpoint
                pass
            else:
                raise e
        mbox_val = rloader.read_block(MAILBOX_ADDR, MAILBOX_SIZE); da = DataArray("g_MAILBOX"); mbox_val = da.from_bytes(mbox_val)[0]
        util.INFO (f"Step 5b: Continue RISC at location {loc}. Mailbox value: {mbox_val}")
        timeout_retries -= 1

    if timeout_retries == 0 and mbox_val != 0:
        util.ERROR (f"RISC at location {loc} did not get past step 6.")
        return False

    if rdbg.is_pc_watchpoint_hit():
        util.ERROR (f"RISC at location {loc} hit the breakpoint but it should not have.")
        return False

    # STEP 7
    util.INFO(f"Step 7. Testing byte access memory watchpoints")
    mbox_val = rloader.read_block(MAILBOX_ADDR, MAILBOX_SIZE); da = DataArray("g_MAILBOX"); mbox_val = da.from_bytes(mbox_val)[0]
    if mbox_val != 0xff000003:
        util.ERROR (f"RISC at location {loc} did not set the mailbox value to 0xff000003.")
        return False
    status = rdbg.read_status()
    if not status.is_halted:
        util.ERROR (f"Step 7: RISC at location {loc} is not halted.")
        return False
    if not status.is_memory_watchpoint_hit or not status.is_watchpoint3_hit:
        util.ERROR (f"Step 7: RISC at location {loc} is not halted with memory watchpoint 3.")
        return False
    rdbg.cont(verify=False)

    mbox_val = rloader.read_block(MAILBOX_ADDR, MAILBOX_SIZE); da = DataArray("g_MAILBOX"); mbox_val = da.from_bytes(mbox_val)[0]
    if mbox_val != 0xff000005:
        util.ERROR (f"RISC at location {loc} did not set the mailbox value to 0xff000005.")
        return False
    status = rdbg.read_status()
    if not status.is_halted:
        util.ERROR (f"Step 7: RISC at location {loc} is not halted.")
        return False
    if not status.is_memory_watchpoint_hit or not status.is_watchpoint5_hit:
        util.ERROR (f"Step 7: RISC at location {loc} is not halted with memory watchpoint 5.")
        return False
    rdbg.cont(verify=False)

    mbox_val = rloader.read_block(MAILBOX_ADDR, MAILBOX_SIZE); da = DataArray("g_MAILBOX"); mbox_val = da.from_bytes(mbox_val)[0]
    if mbox_val != 0xff000000:
        util.ERROR (f"RISC at location {loc} did not set the mailbox value to 0xff000000.")
        return False
    status = rdbg.read_status()
    if not status.is_halted:
        util.ERROR (f"Step 7: RISC at location {loc} is not halted.")
        return False
    if not status.is_memory_watchpoint_hit or not status.is_watchpoint0_hit:
        util.ERROR (f"Step 7: RISC at location {loc} is not halted with memory watchpoint 0.")
        return False
    rdbg.cont(verify=False)

    mbox_val = rloader.read_block(MAILBOX_ADDR, MAILBOX_SIZE); da = DataArray("g_MAILBOX"); mbox_val = da.from_bytes(mbox_val)[0]
    if mbox_val != 0xff000004:
        util.ERROR (f"RISC at location {loc} did not set the mailbox value to 0xff000004.")
        return False
    status = rdbg.read_status()
    if not status.is_halted:
        util.ERROR (f"Step 7: RISC at location {loc} is not halted.")
        return False
    if not status.is_memory_watchpoint_hit or not status.is_watchpoint4_hit:
        util.ERROR (f"Step 7: RISC at location {loc} is not halted with memory watchpoint 4.")
        return False
    rdbg.cont(verify=False)

    # STEP END:
    mbox_val = rloader.read_block(MAILBOX_ADDR, MAILBOX_SIZE); da = DataArray("g_MAILBOX"); mbox_val = da.from_bytes(mbox_val)[0]
    print (f"get_mailbox_val on device {device.id()} at location {loc}: 0x{mbox_val:x}")
    if mbox_val != 0xFFB12088:
        util.ERROR (f"RISC at location {loc} did not reach step STEP END.")
        return False

    # All good
    return True<|MERGE_RESOLUTION|>--- conflicted
+++ resolved
@@ -58,19 +58,9 @@
             rloader = RiscLoader(loc, risc_id, context, tt_device.SERVER_IFC, dopt.args['-v'])
             rdbg = rloader.risc_debug
 
-<<<<<<< HEAD
-            in_reset = rdbg.is_in_reset()
-            if in_reset:
-                util.VERBOSE (f"RISC at location {loc} is in reset. Setting L1[0] = 0x6f (infinite loop) and taking it out of reset.")
-                util.VERBOSE (f"  We need it out of reset to load the elf file.")
-                tt_device.SERVER_IFC.pci_write32 (device.id(), *loc.to("nocVirt"), 0, 0x6f)
-                rdbg.set_reset_signal(0)
-            assert not rdbg.is_in_reset(), f"RISC at location {loc} is still in reset."
-=======
             risc_start_address = rloader.get_risc_start_address()
             rloader.start_risc_in_infinite_loop(risc_start_address)
             assert not rdbg.is_in_reset(), f"RISC at location {loc} is in reset."
->>>>>>> c05b940f
 
             rdbg.enable_debug()
             if not rdbg.is_halted():
