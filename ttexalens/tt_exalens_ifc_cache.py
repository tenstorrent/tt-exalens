# SPDX-FileCopyrightText: © 2024 Tenstorrent AI ULC

# SPDX-License-Identifier: Apache-2.0
import atexit
import io
import os
import pickle

from ttexalens.tt_exalens_ifc_base import TTExaLensCommunicator
from ttexalens import util as util


"""
This module provides a cache for the TTExaLens interface. It can be used to store the results of device communications,
or load state from the previous run. This is useful when the device is not available.
"""


class TTExaLensCache(TTExaLensCommunicator):
    """
    Base caching class that provides cache dictionary and a function to save the cache to a file.
    """

    def __init__(self):
        super().__init__()
        self.filepath: str = ""
        self.cache = {}

    def save(self):
        util.INFO(f"Saving server cache to file {self.filepath}")
        with open(self.filepath, "wb") as f:
            pickle.dump(self.cache, f)
            util.INFO(f"  Saved {len(self.cache)} entries")


class TTExaLensCacheThrough(TTExaLensCache):
    """
    A class for caching the return values or device calls. Caching is implemented using a decorator.

    Args:
        communicator (TTExaLensCommunicator): The interface that contacts the device.
        filepath (str): The path to save the cache file. Default is "ttexalens_cache.pkl".
    """

    def __init__(self, communicator, filepath="ttexalens_cache.pkl"):
        super().__init__()
        self.communicator = communicator
        self.filepath = filepath

    """
    This class uses a decorator wrapped around the regular interface functions to perform caching.
    """

    @staticmethod
    def cache_decorator(func):
        def wrapper(self, *args, **kwargs):
            key = (func.__name__, args)
            self.cache[key] = func(self, *args, **kwargs)
            return self.cache[key]

        return wrapper

    @staticmethod
    def cache_binary_decorator(func):
        def wrapper(self, *args, **kwargs):
            key = (func.__name__, args)
            retval = func(self, *args, **kwargs)
            self.cache[key] = retval.read()
            return retval

        return wrapper

    @cache_decorator
    def pci_read32(self, noc_id: int, chip_id: int, noc_x: int, noc_y: int, address: int):
        return self.communicator.pci_read32(noc_id, chip_id, noc_x, noc_y, address)

    def pci_write32(self, noc_id: int, chip_id, noc_x, noc_y, address, data):
        return self.communicator.pci_write32(noc_id, chip_id, noc_x, noc_y, address, data)

    @cache_decorator
    def pci_read(self, noc_id: int, chip_id, noc_x, noc_y, address, size):
        return self.communicator.pci_read(noc_id, chip_id, noc_x, noc_y, address, size)

    def pci_write(self, noc_id: int, chip_id: int, noc_x: int, noc_y: int, address: int, data: bytes):
        return self.communicator.pci_write(noc_id, chip_id, noc_x, noc_y, address, data)

    @cache_decorator
    def dma_buffer_read32(self, chip_id, dram_addr, dram_chan):
        return self.communicator.dma_buffer_read32(chip_id, dram_addr, dram_chan)

    @cache_decorator
    def pci_read_tile(
        self, noc_id: int, chip_id: int, noc_x: int, noc_y: int, address: int, size: int, data_format: int
    ):
        return self.communicator.pci_read_tile(noc_id, chip_id, noc_x, noc_y, address, size, data_format)

    @cache_decorator
    def pci_read32_raw(self, chip_id, reg_addr):
        return self.communicator.pci_read32_raw(chip_id, reg_addr)

    def pci_write32_raw(self, chip_id, reg_addr, data):
        return self.communicator.pci_write32_raw(chip_id, reg_addr, data)

    @cache_decorator
    def get_cluster_description(self):
        return self.communicator.get_cluster_description()

    @cache_decorator
    def convert_from_noc0(self, chip_id, noc_x, noc_y, core_type, coord_system):
        return self.communicator.convert_from_noc0(chip_id, noc_x, noc_y, core_type, coord_system)

    @cache_decorator
    def get_device_ids(self):
        return self.communicator.get_device_ids()

    @cache_decorator
    def get_device_arch(self, chip_id):
        return self.communicator.get_device_arch(chip_id)

    @cache_decorator
    def get_device_soc_description(self, chip_id):
        return self.communicator.get_device_soc_description(chip_id)

    @cache_decorator
    def get_file(self, file_path: str) -> str:
        return self.communicator.get_file(file_path)

    @cache_binary_decorator
    def get_binary(self, binary_path: str) -> io.BufferedIOBase:
        return self.communicator.get_binary(binary_path)

    @cache_decorator
    def jtag_read32(self, noc_id: int, chip_id: int, noc_x: int, noc_y: int, address: int):
        return self.communicator.jtag_read32(noc_id, chip_id, noc_x, noc_y, address)

    def jtag_write32(self, noc_id: int, chip_id: int, noc_x: int, noc_y: int, address: int, data: int):
        return self.communicator.jtag_write32(noc_id, chip_id, noc_x, noc_y, address, data)

    @cache_decorator
    def jtag_read32_axi(self, chip_id: int, address: int):
        return self.communicator.jtag_read32_axi(chip_id, address)

    def jtag_write32_axi(self, chip_id: int, address: int, data: int):
        return self.communicator.jtag_write32_axi(chip_id, address, data)

    @cache_decorator
    def arc_msg(self, device_id: int, msg_code: int, wait_for_done: bool, arg0: int, arg1: int, timeout: int):
        return self.communicator.arc_msg(device_id, msg_code, wait_for_done, arg0, arg1, timeout)

    def using_cache(self) -> bool:
        return True


class TTExaLensCacheReader(TTExaLensCache):
    """
    A class for reading the cache file. It imitates the high-level interface used to communicate with the device.
    Reading is implemented using a decorator.
    """

    def __init__(self, filepath="ttexalens_cache.pkl"):
        super().__init__()
        self.filepath = filepath

        self.load()

    def load(self):
        if os.path.exists(self.filepath):
            util.INFO(f"Loading server cache from file {self.filepath}")
            with open(self.filepath, "rb") as f:
                self.cache = pickle.load(f)
                util.INFO(f"  Loaded {len(self.cache)} entries")
        else:
            util.ERROR(f"Cache file {self.filepath} does not exist")

    """
    The decorator performs all the work of reading from the cache. The functions just provide the correct interface.
    """

    @staticmethod
    def read_decorator(func):
        def wrapper(self, *args, **kwargs):
            key = (func.__name__, args)

            if key not in self.cache:
                util.ERROR(f"Cache miss for {func.__name__}.")
                raise util.TTException(f"Cache miss for {func.__name__}.")

            return self.cache[key]

        return wrapper

    @staticmethod
    def read_cached_binary_decorator(func):
        def wrapper(self, *args, **kwargs):
            key = (func.__name__, args)

            if key not in self.cache:
                util.ERROR(f"Cache miss for {func.__name__}.")
                raise util.TTException(f"Cache miss for {func.__name__}.")

            return io.BytesIO(self.cache[key])

        return wrapper

    @read_decorator
    def pci_read32(self, noc_id: int, chip_id, noc_x, noc_y, reg_addr):
        pass

    def pci_write32(self, noc_id: int, chip_id, noc_x, noc_y, reg_addr, data):
        raise util.TTException("Device not available, cannot write to cache.")

    @read_decorator
    def pci_read(self, noc_id: int, chip_id, noc_x, noc_y, reg_addr, size):
        pass

    def pci_write(self, noc_id: int, chip_id: int, noc_x: int, noc_y: int, address: int, data: bytes):
        raise util.TTException("Device not available, cannot write to cache.")

    @read_decorator
    def dma_buffer_read32(self, chip_id, dram_addr, dram_chan):
        pass

    @read_decorator
    def pci_read_tile(self, noc_id: int, chip_id, x, y, z, reg_addr, msg_size, data_format):
        pass

    @read_decorator
    def pci_read32_raw(self, chip_id, reg_addr):
        pass

    def pci_write32_raw(self, chip_id, reg_addr, data):
        raise util.TTException("Device not available, cannot write to cache.")

    @read_decorator
    def get_cluster_description(self):
        pass

    @read_decorator
    def convert_from_noc0(self, chip_id, noc_x, noc_y, core_type, coord_system):
        pass

    @read_decorator
    def get_device_ids(self):
        pass

    @read_decorator
    def get_device_arch(self, chip_id):
        pass

    @read_decorator
    def get_device_soc_description(self, chip_id):
        pass

    @read_decorator
    def get_file(self, file_path: str) -> str:
        return ""

    @read_cached_binary_decorator
    def get_binary(self, binary_path: str) -> io.BufferedIOBase:
        return io.BytesIO()

    @read_decorator
<<<<<<< HEAD
    def jtag_read32(self, chip_id: int, noc_x: int, noc_y: int, address: int):
        pass

    def jtag_write32(self, chip_id: int, noc_x: int, noc_y: int, address: int, data: int):
        pass
=======
    def jtag_read32(self, noc_id: int, chip_id: int, noc_x: int, noc_y: int, address: int):
        return self.communicator.jtag_read32(noc_id, chip_id, noc_x, noc_y, address)

    def jtag_write32(self, noc_id: int, chip_id: int, noc_x: int, noc_y: int, address: int, data: int):
        return self.communicator.jtag_write32(noc_id, chip_id, noc_x, noc_y, address, data)
>>>>>>> a182fd63

    @read_decorator
    def jtag_read32_axi(self, chip_id: int, address: int):
        pass

    def jtag_write32_axi(self, chip_id: int, address: int, data: int):
        pass

    @read_decorator
    def arc_msg(self, device_id: int, msg_code: int, wait_for_done: bool, arg0: int, arg1: int, timeout: int):
        pass

    def using_cache(self) -> bool:
        return True


def init_cache_writer(original_communicator, filepath="ttexalens_cache.pkl"):
    communicator = TTExaLensCacheThrough(original_communicator, filepath)
    atexit.register(communicator.save)
    return communicator


def init_cache_reader(filepath="ttexalens_cache.pkl"):
    communicator = TTExaLensCacheReader(filepath)
    return communicator<|MERGE_RESOLUTION|>--- conflicted
+++ resolved
@@ -260,19 +260,11 @@
         return io.BytesIO()
 
     @read_decorator
-<<<<<<< HEAD
-    def jtag_read32(self, chip_id: int, noc_x: int, noc_y: int, address: int):
-        pass
-
-    def jtag_write32(self, chip_id: int, noc_x: int, noc_y: int, address: int, data: int):
-        pass
-=======
     def jtag_read32(self, noc_id: int, chip_id: int, noc_x: int, noc_y: int, address: int):
-        return self.communicator.jtag_read32(noc_id, chip_id, noc_x, noc_y, address)
+        pass
 
     def jtag_write32(self, noc_id: int, chip_id: int, noc_x: int, noc_y: int, address: int, data: int):
-        return self.communicator.jtag_write32(noc_id, chip_id, noc_x, noc_y, address, data)
->>>>>>> a182fd63
+        pass
 
     @read_decorator
     def jtag_read32_axi(self, chip_id: int, address: int):
