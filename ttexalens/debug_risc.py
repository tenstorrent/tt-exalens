# SPDX-FileCopyrightText: © 2024 Tenstorrent AI ULC

# SPDX-License-Identifier: Apache-2.0
from collections import namedtuple
from contextlib import contextmanager
from dataclasses import dataclass
from typing import List, Union
from ttexalens.context import Context
from ttexalens.coordinate import OnChipCoordinate
from ttexalens.parse_elf import ParsedElfFile, read_elf
from ttexalens.tt_exalens_lib import read_word_from_device, write_words_to_device, read_from_device, write_to_device
from ttexalens import util as util
import os

# Register address
REG_STATUS = 0
REG_COMMAND = 1
REG_COMMAND_ARG_0 = 2
REG_COMMAND_ARG_1 = 3
REG_COMMAND_RETURN_VALUE = 4
REG_HW_WATCHPOINT_SETTINGS = 5
REG_HW_WATCHPOINT_0 = 10
REG_HW_WATCHPOINT_1 = 11
REG_HW_WATCHPOINT_2 = 12
REG_HW_WATCHPOINT_3 = 13
REG_HW_WATCHPOINT_4 = 14
REG_HW_WATCHPOINT_5 = 15
REG_HW_WATCHPOINT_6 = 16
REG_HW_WATCHPOINT_7 = 17

# Status register bits
STATUS_HALTED = 0x1
STATUS_PC_WATCHPOINT_HIT = 0x2
STATUS_MEMORY_WATCHPOINT_HIT = 0x4
STATUS_EBREAK_HIT = 0x8
STATUS_WATCHPOINT_0_HIT = 0x00000100
STATUS_WATCHPOINT_1_HIT = 0x00000200
STATUS_WATCHPOINT_2_HIT = 0x00000400
STATUS_WATCHPOINT_3_HIT = 0x00000800
STATUS_WATCHPOINT_4_HIT = 0x00001000
STATUS_WATCHPOINT_5_HIT = 0x00002000
STATUS_WATCHPOINT_6_HIT = 0x00004000
STATUS_WATCHPOINT_7_HIT = 0x00008000

# Command register bits
COMMAND_HALT = 0x00000001
COMMAND_STEP = 0x00000002  # resume for one cycle
COMMAND_CONTINUE = 0x00000004
COMMAND_READ_REGISTER = 0x00000008
COMMAND_WRITE_REGISTER = 0x00000010
COMMAND_READ_MEMORY = 0x00000020
COMMAND_WRITE_MEMORY = 0x00000040
COMMAND_FLUSH_REGISTERS = 0x00000080
COMMAND_FLUSH = 0x00000100
COMMAND_DEBUG_MODE = 0x80000000

# Watchpoint - REG_HW_WATCHPOINT_SETTINGS
HW_WATCHPOINT_BREAKPOINT = 0x00000000
HW_WATCHPOINT_READ = 0x00000001
HW_WATCHPOINT_WRITE = 0x00000002
HW_WATCHPOINT_ACCESS = 0x00000003
HW_WATCHPOINT_ENABLED = 0x00000008
HW_WATCHPOINT_MASK = 0x0000000F

RISCV_REGS = {
    0: "zero",
    1: "ra",
    2: "sp",
    3: "gp",
    4: "tp",
    5: "t0",
    6: "t1",
    7: "t2",
    8: "s0 / fp",
    9: "s1",
    10: "a0",
    11: "a1",
    12: "a2",
    13: "a3",
    14: "a4",
    15: "a5",
    16: "a6",
    17: "a7",
    18: "s2",
    19: "s3",
    20: "s4",
    21: "s5",
    22: "s6",
    23: "s7",
    24: "s8",
    25: "s9",
    26: "s10",
    27: "s11",
    28: "t3",
    29: "t4",
    30: "t5",
    31: "t6",
    32: "pc",
}


def get_register_index(reg_index_or_name):
    if reg_index_or_name in RISCV_REGS:
        return reg_index_or_name
    else:  # try to find register by name
        for i, name in RISCV_REGS.items():
            if reg_index_or_name.lower() in name:
                return i
    raise ValueError(f"Unknown register {reg_index_or_name}")


RISC_NAMES = ["BRISC", "TRISC0", "TRISC1", "TRISC2", "NCRISC"]


def get_risc_name(id):
    if 0 <= id < len(RISC_NAMES):
        return RISC_NAMES[id]
    else:
        return f"Unknown RISC id {id}"


def get_risc_id(name):
    for i, n in enumerate(RISC_NAMES):
        if name.lower() in n.lower():
            return i
    raise ValueError(f"Unknown RISC name {name}")


def get_risc_reset_shift(id):
    """
    Return the reset register bit position for a given RISC.
    """
    if id == 0:
        return 11
    elif id == 1:
        return 12
    elif id == 2:
        return 13
    elif id == 3:
        return 14
    elif id == 4:
        return 18
    else:
        return f"Unknown RISC id {id}"


@dataclass
class RiscLoc:
    loc: OnChipCoordinate
    noc_id: int = 0
    risc_id: int = 0

    def __hash__(self) -> int:
        return hash((self.loc, self.noc_id, self.risc_id))

    def __eq__(self, other: object) -> bool:
        if not isinstance(other, RiscLoc):
            return False
        return self.loc == other.loc and self.noc_id == other.noc_id and self.risc_id == other.risc_id


@dataclass
class RiscDebugStatus:
    is_halted: bool
    is_pc_watchpoint_hit: bool
    is_memory_watchpoint_hit: bool
    is_ebreak_hit: bool
    is_watchpoint0_hit: bool
    is_watchpoint1_hit: bool
    is_watchpoint2_hit: bool
    is_watchpoint3_hit: bool
    is_watchpoint4_hit: bool
    is_watchpoint5_hit: bool
    is_watchpoint6_hit: bool
    is_watchpoint7_hit: bool

    @property
    def watchpoints_hit(self):
        return [
            self.is_watchpoint0_hit,
            self.is_watchpoint1_hit,
            self.is_watchpoint2_hit,
            self.is_watchpoint3_hit,
            self.is_watchpoint4_hit,
            self.is_watchpoint5_hit,
            self.is_watchpoint6_hit,
            self.is_watchpoint7_hit,
        ]

    @staticmethod
    def from_register(value: int):
        return RiscDebugStatus(
            value & STATUS_HALTED != 0,
            value & STATUS_PC_WATCHPOINT_HIT != 0,
            value & STATUS_MEMORY_WATCHPOINT_HIT != 0,
            value & STATUS_EBREAK_HIT != 0,
            value & STATUS_WATCHPOINT_0_HIT != 0,
            value & STATUS_WATCHPOINT_1_HIT != 0,
            value & STATUS_WATCHPOINT_2_HIT != 0,
            value & STATUS_WATCHPOINT_3_HIT != 0,
            value & STATUS_WATCHPOINT_4_HIT != 0,
            value & STATUS_WATCHPOINT_5_HIT != 0,
            value & STATUS_WATCHPOINT_6_HIT != 0,
            value & STATUS_WATCHPOINT_7_HIT != 0,
        )


@dataclass
class RiscDebugWatchpointState:
    is_enabled: bool
    is_memory: bool
    is_read: bool
    is_write: bool

    @property
    def is_access(self):
        return self.is_memory and self.is_read and self.is_write

    @property
    def is_breakpoint(self):
        return not self.is_memory

    @staticmethod
    def from_value(value: int):
        assert value & HW_WATCHPOINT_MASK == value, f"Invalid watchpoint value {value:08x}"

        return RiscDebugWatchpointState(
            value & HW_WATCHPOINT_ENABLED != 0,
            value & HW_WATCHPOINT_ACCESS != 0,
            value & HW_WATCHPOINT_READ != 0,
            value & HW_WATCHPOINT_WRITE != 0,
        )


class RiscDebug:
    def __init__(self, location: RiscLoc, context, verbose=False, enable_asserts=True):
        assert 0 <= location.risc_id <= 4, f"Invalid risc id({location.risc_id})"
        self.location = location
        self.enable_asserts = enable_asserts
        self.CONTROL0_WRITE = 0x80010000 + (self.location.risc_id << 17)
        self.CONTROL0_READ = 0x80000000 + (self.location.risc_id << 17)
        self.verbose = verbose
        self.context = context
        self.max_watchpoints = 8
        device = location.loc._device
        self.RISC_DBG_CNTL0 = device.get_tensix_register_address("RISCV_DEBUG_REG_RISC_DBG_CNTL_0")
        self.RISC_DBG_CNTL1 = device.get_tensix_register_address("RISCV_DEBUG_REG_RISC_DBG_CNTL_1")
        self.RISC_DBG_STATUS0 = device.get_tensix_register_address("RISCV_DEBUG_REG_RISC_DBG_STATUS_0")
        self.RISC_DBG_STATUS1 = device.get_tensix_register_address("RISCV_DEBUG_REG_RISC_DBG_STATUS_1")
        self.RISC_DBG_SOFT_RESET0 = device.get_tensix_register_address("RISCV_DEBUG_REG_SOFT_RESET_0")
        self.DEBUG_READ_VALID_BIT = 1 << 30

    def get_reg_name_for_address(self, addr):
        if addr == self.RISC_DBG_CNTL0:
            return "CNTL0"
        elif addr == self.RISC_DBG_CNTL1:
            return "CNTL1"
        elif addr == self.RISC_DBG_STATUS0:
            return "STATUS0"
        elif addr == self.RISC_DBG_STATUS1:
            return "STATUS1"
        else:
            return f"Unknown register {addr}"

    def __write(self, addr, data):
        if self.enable_asserts:
            self.assert_not_in_reset()
        if self.verbose:
            util.DEBUG(f"{self.get_reg_name_for_address(addr)} <- WR   0x{data:08x}")
        write_words_to_device(self.location.loc, addr, data, self.location.loc._device._id, self.context)

    def __read(self, addr):
        if self.enable_asserts:
            self.assert_not_in_reset()
        data = read_word_from_device(self.location.loc, addr, self.location.loc._device._id, self.context)
        if self.verbose:
            util.DEBUG(f"{self.get_reg_name_for_address(addr)} -> RD == 0x{data:08x}")
        return data

    def __trigger_write(self, reg_addr):
        if self.verbose:
            util.INFO(f"      __trigger_write({reg_addr})")
        self.__write(self.RISC_DBG_CNTL0, self.CONTROL0_WRITE + reg_addr)
        self.__write(self.RISC_DBG_CNTL0, 0)

    def __trigger_read(self, reg_addr):
        if self.verbose:
            util.INFO(f"      __trigger_read({reg_addr})")
        self.__write(self.RISC_DBG_CNTL0, self.CONTROL0_READ + reg_addr)
        self.__write(self.RISC_DBG_CNTL0, 0)

    def __riscv_write(self, reg_addr, value):
        if self.verbose:
            util.INFO(f"    __riscv_write({reg_addr}, 0x{value:08x})")
        # set wrdata
        self.__write(self.RISC_DBG_CNTL1, value)
        self.__trigger_write(reg_addr)

    def __is_read_valid(self):
        if self.verbose:
            util.INFO("  __is_read_valid()")
        status0 = self.__read(self.RISC_DBG_STATUS0)
        return (status0 & self.DEBUG_READ_VALID_BIT) == self.DEBUG_READ_VALID_BIT

    def __riscv_read(self, reg_addr):
        if self.verbose:
            util.INFO(f"  __riscv_read({reg_addr})")
        self.__trigger_read(reg_addr)

        if self.enable_asserts:
            if not self.__is_read_valid():
                util.WARN(
                    f"Reading from RiscV debug registers failed (debug read valid bit is set to 0). Run `srs 0` to check if core is active."
                )
        return self.__read(self.RISC_DBG_STATUS1)

    def enable_debug(self):
        if self.verbose:
            util.INFO("  enable_debug()")
        self.__riscv_write(REG_COMMAND, COMMAND_DEBUG_MODE)

    def _halt_command(self):
        self.__riscv_write(REG_COMMAND, COMMAND_DEBUG_MODE + COMMAND_HALT)

    def halt(self):
        if self.is_halted():
            util.WARN(f"Halt: {get_risc_name(self.location.risc_id)} core at {self.location.loc} is already halted")
            return
        if self.verbose:
            util.INFO("  halt()")
        self._halt_command()
        assert self.is_halted(), f"Failed to halt {get_risc_name(self.location.risc_id)} core at {self.location.loc}"

    @contextmanager
    def ensure_halted(self):
        """
        Ensures that an operation is performed while the RISC-V core is halted, and then resumes it.
        """
        was_halted = self.is_halted()
        if not was_halted:
            self.halt()
        try:
            yield
        finally:
            if not was_halted:
                self.cont()

    def step(self):
        if self.verbose:
            util.INFO("  step()")
        self.__riscv_write(REG_COMMAND, COMMAND_DEBUG_MODE + COMMAND_STEP)
        # There is bug in hardware and for blackhole step should be executed twice
        if self.location.loc._device._arch == "blackhole":
            self.__riscv_write(REG_COMMAND, COMMAND_DEBUG_MODE + COMMAND_STEP)

    def cont(self, verify=True):
        if not self.is_halted():
            util.WARN(f"Continue: {get_risc_name(self.location.risc_id)} core at {self.location.loc} is alredy running")
            return
        if self.verbose:
            util.INFO("  cont()")
        self.__riscv_write(REG_COMMAND, COMMAND_DEBUG_MODE + COMMAND_CONTINUE)
        assert (
            not verify or not self.is_halted()
        ), f"Failed to continue {get_risc_name(self.location.risc_id)} core at {self.location.loc}"

    def continue_without_debug(self):
        """
        Continues RISC-V core execution without debugging functionality.
        This method triggers core execution to continue by writing COMMAND_CONTINUE to the command register.
        Note: This function might trigger core lockup - use cont() method instead.
        Returns:
            None
        Warns:
            If the core is already running when method is called
        Side Effects:
            - Writes to RISC-V command register
            - May log debug information if verbose mode is enabled
        """
        if not self.is_halted():
            util.WARN(f"Continue: {get_risc_name(self.location.risc_id)} core at {self.location.loc} is alredy running")
            return
        if self.verbose:
            util.INFO("  cont()")
        self.__riscv_write(REG_COMMAND, COMMAND_CONTINUE)

    def read_status(self) -> RiscDebugStatus:
        if self.verbose:
            util.INFO("  read_status()")
        status = self.__riscv_read(REG_STATUS)
        return RiscDebugStatus.from_register(status)

    def is_halted(self):
        if self.verbose:
            util.INFO("  is_halted()")
        return self.read_status().is_halted

    def is_pc_watchpoint_hit(self):
        if self.verbose:
            util.INFO("  is_pc_watchpoint_hit()")
        return self.read_status().is_pc_watchpoint_hit

    def is_in_reset(self):
        reset_reg = read_word_from_device(
            self.location.loc, self.RISC_DBG_SOFT_RESET0, self.location.loc._device.id(), self.context
        )
        shift = get_risc_reset_shift(self.location.risc_id)
        return (reset_reg >> shift) & 1

    def set_reset_signal(self, value):
        """
        Assert (1) or deassert (0) the reset signal of the RISC-V core.
        """
        assert value in [0, 1]
        shift = get_risc_reset_shift(self.location.risc_id)
        reset_reg = read_word_from_device(
            self.location.loc, self.RISC_DBG_SOFT_RESET0, self.location.loc._device.id(), self.context
        )
        reset_reg = (reset_reg & ~(1 << shift)) | (value << shift)
        write_words_to_device(
            self.location.loc, self.RISC_DBG_SOFT_RESET0, reset_reg, self.location.loc._device.id(), self.context
        )
        new_reset_reg = read_word_from_device(
            self.location.loc, self.RISC_DBG_SOFT_RESET0, self.location.loc._device.id(), self.context
        )
        if new_reset_reg != reset_reg:
            util.ERROR(f"Error writing reset signal. Expected 0x{reset_reg:08x}, got 0x{new_reset_reg:08x}")
        return reset_reg

    def assert_not_in_reset(self, message=""):
        """
        Make sure that the RISC-V core is not in reset.
        """
        if self.is_in_reset():
            exception_message = f"{get_risc_name(self.location.risc_id)} is in reset"
            if message:
                exception_message += f": {message}"
            raise ValueError(exception_message)

    def assert_halted(self, message=""):
        """
        Make sure that the RISC-V core is halted.
        """
        if not self.is_halted():
            exception_message = f"{get_risc_name(self.location.risc_id)} is not halted"
            if message:
                exception_message += f": {message}"
            raise ValueError(exception_message)

    def is_memory_watchpoint_hit(self):
        if self.verbose:
            util.INFO("  is_pc_watchpoint_hit()")
        return self.read_status().is_memory_watchpoint_hit

    def read_gpr(self, reg_index):
        if self.verbose:
            util.INFO(f"  read_gpr({reg_index})")
        self.__riscv_write(REG_COMMAND_ARG_0, reg_index)
        self.__riscv_write(REG_COMMAND, COMMAND_DEBUG_MODE + COMMAND_READ_REGISTER)
        return self.__riscv_read(REG_COMMAND_RETURN_VALUE)

    def write_gpr(self, reg_index, value):
        if self.verbose:
            util.INFO(f"  write_gpr({reg_index}, 0x{value:08x})")
        self.__riscv_write(REG_COMMAND_ARG_1, value)
        self.__riscv_write(REG_COMMAND_ARG_0, reg_index)
        self.__riscv_write(REG_COMMAND, COMMAND_DEBUG_MODE + COMMAND_WRITE_REGISTER)

    def read_memory(self, addr):
        if self.enable_asserts:
            self.assert_halted()
        if self.verbose:
            util.INFO(f"  read_memory(0x{addr:08x})")
        self.__riscv_write(REG_COMMAND_ARG_0, addr)
        self.__riscv_write(REG_COMMAND, COMMAND_DEBUG_MODE + COMMAND_READ_MEMORY)
        data = self.__riscv_read(REG_COMMAND_RETURN_VALUE)
        if self.verbose:
            util.INFO(f"                             read -> 0x{data:08x}")
        return data

    def write_memory(self, addr, value):
        if self.enable_asserts:
            self.assert_halted()
        if self.verbose:
            util.INFO(f"  write_memory(0x{addr:08x}, 0x{value:08x})")
        self.__riscv_write(REG_COMMAND_ARG_1, value)
        self.__riscv_write(REG_COMMAND_ARG_0, addr)
        self.__riscv_write(REG_COMMAND, COMMAND_DEBUG_MODE + COMMAND_WRITE_MEMORY)

    def __update_watchpoint_setting(self, id, value):
        assert 0 <= value <= 15
        with self.ensure_halted():
            old_wp_settings = self.__riscv_read(REG_HW_WATCHPOINT_SETTINGS)
            mask = HW_WATCHPOINT_MASK << (id * 4)
            new_wp_settings = (old_wp_settings & (~mask)) + (value << (id * 4))
            self.__riscv_write(REG_HW_WATCHPOINT_SETTINGS, new_wp_settings)

    def __set_watchpoint(self, id, address, setting):
        with self.ensure_halted():
            self.__riscv_write(REG_HW_WATCHPOINT_0 + id, address)
            self.__update_watchpoint_setting(id, setting)

    def set_watchpoint_on_pc_address(self, id, address):
        self.__set_watchpoint(id, address, HW_WATCHPOINT_ENABLED + HW_WATCHPOINT_BREAKPOINT)

    def set_watchpoint_on_memory_read(self, id, address):
        self.__set_watchpoint(id, address, HW_WATCHPOINT_ENABLED + HW_WATCHPOINT_READ)

    def set_watchpoint_on_memory_write(self, id, address):
        self.__set_watchpoint(id, address, HW_WATCHPOINT_ENABLED + HW_WATCHPOINT_WRITE)

    def set_watchpoint_on_memory_access(self, id, address):
        self.__set_watchpoint(id, address, HW_WATCHPOINT_ENABLED + HW_WATCHPOINT_ACCESS)

    def read_watchpoints_state(self):
        settings = self.__riscv_read(REG_HW_WATCHPOINT_SETTINGS)
        watchpoints = []
        for i in range(self.max_watchpoints):
            watchpoints.append(RiscDebugWatchpointState.from_value((settings >> (i * 4)) & HW_WATCHPOINT_MASK))
        return watchpoints

    def read_watchpoint_address(self, id):
        return self.__riscv_read(REG_HW_WATCHPOINT_0 + id)

    def disable_watchpoint(self, id):
        self.__update_watchpoint_setting(id, 0)

    def invalidate_instruction_cache(self):
        """
        Invalidates the instruction cache of the RISC-V core.
        """
        self.write_configuration_register("RISCV_IC_INVALIDATE_InvalidateAll", 1 << self.location.risc_id)

    def read_configuration_register(self, register_name: str):
        if self.enable_asserts:
            self.assert_halted()
        register = self.location.loc._device.get_tensix_register_description(register_name)
        return (self.read_memory(register.address) & register.mask) >> register.shift

    def write_configuration_register(self, register, value: int):
        if self.enable_asserts:
            self.assert_halted()

        if isinstance(register, str):
            register = self.location.loc._device.get_tensix_register_description(register)

        # Speed optimization: if register mask is 0xffffffff, we can write directly to memory
        if register.mask == 0xFFFFFFFF:
            self.write_memory(register.address, value)
        else:
            old_value = self.read_memory(register.address)
            new_value = (old_value & ~register.mask) | ((value << register.shift) & register.mask)
            self.write_memory(register.address, new_value)


from elftools.elf.elffile import ELFFile


class RiscLoader:
    """
    This class is used to load elf file to a RISC-V core.
    """

    def __init__(self, risc_debug: RiscDebug, context: Context, verbose=False):
        self.verbose = verbose
        self.risc_debug = risc_debug
        self.context = context

    SECTIONS_TO_LOAD = [".init", ".text", ".ldm_data", ".stack"]
    PRIVATE_MEMORY_BASE = 0xFFB00000
    PRIVATE_CODE_BASE = 0xFFC00000

    @contextmanager
    def ensure_reading_configuration_register(self):
        """
        Ensures that an reading configuration register operation is performed in correct state.
        """

        # If core is not in reset, we can use it to read configuration.
        if not self.risc_debug.is_in_reset():
            # Read the configuration register using the core itself
            with self.risc_debug.ensure_halted():
                yield self.risc_debug
        else:
            # Since we cannot access configuration registers except through debug interface, we need to have a core that is started.
            # Use BRISC since we know that its start address is always 0.
            brisc_debug = RiscDebug(RiscLoc(self.risc_debug.location.loc, 0, 0), self.context, self.verbose)
            brisc_loader = RiscLoader(brisc_debug, self.context, self.verbose)
            brisc_debug = brisc_loader.risc_debug
            if not brisc_debug.is_in_reset():
                with brisc_debug.ensure_halted():
                    yield brisc_debug
            else:
                # Start BRISC in infinite loop and read the configuration register
                brisc_loader.start_risc_in_infinite_loop(0)

                try:
                    with brisc_debug.ensure_halted():
                        yield brisc_debug
                finally:
                    # Return BRISC in reset
                    brisc_debug.set_reset_signal(1)
                    assert brisc_debug.is_in_reset(), f"RISC at location {brisc_debug.location} is not in reset."

    def set_branch_prediction(self, value: bool):
        """
        Set the branch prediction configuration register to enable/disable for selected core.
        """
        assert value in [0, 1]
        value = 0 if value else 1
        risc_id = self.risc_debug.location.risc_id
        risc_name = get_risc_name(risc_id)

        with self.ensure_reading_configuration_register() as rdbg:
            if risc_name == "BRISC":
                rdbg.write_configuration_register("DISABLE_RISC_BP_Disable_main", value)
            elif risc_name == "TRISC0":
                previous_value = rdbg.read_configuration_register("DISABLE_RISC_BP_Disable_trisc")
                if value:
                    rdbg.write_configuration_register("DISABLE_RISC_BP_Disable_trisc", previous_value | 0b001)
                else:
                    rdbg.write_configuration_register("DISABLE_RISC_BP_Disable_trisc", previous_value & ~0b001)
            elif risc_name == "TRISC1":
                previous_value = rdbg.read_configuration_register("DISABLE_RISC_BP_Disable_trisc")
                if value:
                    rdbg.write_configuration_register("DISABLE_RISC_BP_Disable_trisc", previous_value | 0b010)
                else:
                    rdbg.write_configuration_register("DISABLE_RISC_BP_Disable_trisc", previous_value & ~0b010)
            elif risc_name == "TRISC2":
                previous_value = rdbg.read_configuration_register("DISABLE_RISC_BP_Disable_trisc")
                if value:
                    rdbg.write_configuration_register("DISABLE_RISC_BP_Disable_trisc", previous_value | 0b100)
                else:
                    rdbg.write_configuration_register("DISABLE_RISC_BP_Disable_trisc", previous_value & ~0b100)
            elif risc_name == "NCRISC":
                rdbg.write_configuration_register("DISABLE_RISC_BP_Disable_ncrisc", value)
            else:
                raise ValueError(f"Unknown RISC name {risc_name}")

    def _get_risc_start_address_register_configuration(self):
        """
        Returns namedtuple that has names of two configuration registers: address register and enable register, and the bit that enables this core.
        """
        risc_id = self.risc_debug.location.risc_id
        risc_name = get_risc_name(risc_id)

        # BRISC is always at 0 and it doesn't have register name, so we return None
        if risc_name == "BRISC":
            return None

        from collections import namedtuple

        RegisterConfiguration = namedtuple(
            "RegisterConfiguration", ["address_register", "enable_register", "enable_bit"]
        )

        # For other cores, there is configuration register that specifies the start address
        if risc_name == "TRISC0":
            return RegisterConfiguration(
                "TRISC_RESET_PC_SEC0_PC", "TRISC_RESET_PC_OVERRIDE_Reset_PC_Override_en", 0b001
            )
        elif risc_name == "TRISC1":
            return RegisterConfiguration(
                "TRISC_RESET_PC_SEC1_PC", "TRISC_RESET_PC_OVERRIDE_Reset_PC_Override_en", 0b010
            )
        elif risc_name == "TRISC2":
            return RegisterConfiguration(
                "TRISC_RESET_PC_SEC2_PC", "TRISC_RESET_PC_OVERRIDE_Reset_PC_Override_en", 0b100
            )
        elif risc_name == "NCRISC":
            return RegisterConfiguration("NCRISC_RESET_PC_PC", "NCRISC_RESET_PC_OVERRIDE_Reset_PC_Override_en", 0b1)
        else:
            raise ValueError(f"Unknown RISC name {risc_name}")

    def get_risc_start_address(self):
        """
        Get the address of first instruction that will be executed when RISC-V core is taken out of reset.
        Returns None if configuration register is not enabled for specific core. You can use set_risc_start_address to set the start address which will enable configuration register.
        """
        register_configuration = self._get_risc_start_address_register_configuration()
        # BRISC is always at 0 and it doesn't have register name, so we return 0
        if register_configuration is None:
            return 0

        with self.ensure_reading_configuration_register() as rdbg:
            # Check if configuration register is enabled for this core
            enabled_register_value = rdbg.read_configuration_register(register_configuration.enable_register)
            if enabled_register_value & register_configuration.enable_bit == 0:
                # Since configuration register is not enabled, we don't know how to get start address, hence we return None
                return None

            # Return value that is read from configuration register
            return rdbg.read_configuration_register(register_configuration.address_register)

    def set_risc_start_address(self, address):
        """
        Set the address of first instruction that will be executed when RISC-V core is taken out of reset.
        """
        register_configuration = self._get_risc_start_address_register_configuration()
        if register_configuration is None:
            raise ValueError(f"Cannot change start address of BRISC register")

        with self.ensure_reading_configuration_register() as rdbg:
            # Read previous value of enable register
            enabled_register_value = rdbg.read_configuration_register(register_configuration.enable_register)

            # Update enable register to enable this core
            rdbg.write_configuration_register(
                register_configuration.enable_register, enabled_register_value | register_configuration.enable_bit
            )

            # Update start address register
            rdbg.write_configuration_register(register_configuration.address_register, address)

    def start_risc_in_infinite_loop(self, address):
        # Make sure risc is in reset
        if not self.risc_debug.is_in_reset():
            self.risc_debug.set_reset_signal(1)
        assert self.risc_debug.is_in_reset(), f"RISC at location {self.risc_debug.location} is not in reset."

        # Generate infinite loop instruction (JAL 0)
        jal_instruction = RiscLoader.get_jump_to_offset_instruction(
            0
        )  # Since JAL uses offset and we need to return to current address, we specify 0
        write_words_to_device(
            self.risc_debug.location.loc,
            address,
            jal_instruction,
            self.risc_debug.location.loc._device.id(),
            self.context,
        )

        # Take risc out of reset
        self.risc_debug.set_reset_signal(0)
        assert not self.risc_debug.is_in_reset(), f"RISC at location {self.risc_debug.location} is still in reset."
        assert not self.risc_debug.is_halted(), f"RISC at location {self.risc_debug.location} is still halted."

    @staticmethod
    def get_jump_to_offset_instruction(offset, rd=0):
        """
        Generate a JAL instruction code based on the given offset.

        :param offset: The offset to jump to, can be positive or negative.
        :param rd: The destination register (default is x1 for the return address).
        :return: The 32-bit JAL instruction code.
        """
        if rd < 0 or rd > 31:
            raise ValueError("Invalid register number. rd must be between 0 and 31.")

        if offset < -(2**20) or offset >= 2**20:
            raise ValueError("Offset out of range. Must be between -2^20 and 2^20-1.")

        # Make sure the offset is within the range for a 20-bit signed integer
        offset &= 0x1FFFFF

        # Extracting the bit fields from the offset
        jal_offset_bit_20 = (offset >> 20) & 0x1
        jal_offset_bits_10_to_1 = (offset >> 1) & 0x3FF
        jal_offset_bit_11 = (offset >> 11) & 0x1
        jal_offset_bits_19_to_12 = (offset >> 12) & 0xFF

        # Reconstruct the 20-bit immediate in the JAL instruction format
        jal_offset = (
            (jal_offset_bit_20 << 31)
            | (jal_offset_bits_19_to_12 << 12)
            | (jal_offset_bit_11 << 20)
            | (jal_offset_bits_10_to_1 << 21)
        )

        # Construct the instruction
        return jal_offset | (rd << 7) | 0x6F

    def write_block_through_debug(self, address, data):
        """
        Writes a block of data to a given address through the debug interface.
        """
        rd = self.risc_debug
        rd.enable_debug()
        with rd.ensure_halted():
            for i in range(0, len(data), 4):
                word = data[i : i + 4]
                word = word.ljust(4, b"\x00")
                word = int.from_bytes(word, byteorder="little")
                rd.write_memory(address + i, word)
                # ww = rd.read_memory(address + i)
                # if ww != word:
                #     util.ERROR(f"Error writing word at address 0x{address + i:08x}. Expected 0x{word:08x}, got 0x{ww:08x}")

    def read_block_through_debug(self, address, byte_count):
        """
        Reads a block of data from a given address through the debug interface.
        """
        rd = self.risc_debug
        rd.enable_debug()
        with rd.ensure_halted():
            data = bytearray()
            for i in range(0, byte_count, 4):
                word = rd.read_memory(address + i)
                data.extend(word.to_bytes(4, byteorder="little"))

        return data

    def write_block(self, address, data: bytes):
        """
        Writes a block of bytes to a given address. Knows about the sections not accessible through NOC (0xFFB00000 or 0xFFC00000), and uses
        the debug interface to write them.
        """
        if (
            address & self.PRIVATE_MEMORY_BASE == self.PRIVATE_MEMORY_BASE
            or address & self.PRIVATE_CODE_BASE == self.PRIVATE_CODE_BASE
        ):
            # Use debug interface
            self.write_block_through_debug(address, data)
        else:
            write_to_device(
                self.risc_debug.location.loc, address, data, self.risc_debug.location.loc._device.id(), self.context
            )

    def read_block(self, address, byte_count):
        """
        Reads a block of bytes from a given address. Knows about the sections not accessible through NOC (0xFFB00000 or 0xFFC00000), and uses
        the debug interface to read them.
        """
        if (
            address & self.PRIVATE_MEMORY_BASE == self.PRIVATE_MEMORY_BASE
            or address & self.PRIVATE_CODE_BASE == self.PRIVATE_CODE_BASE
        ):
            # Use debug interface
            return self.read_block_through_debug(address, byte_count)
        else:
            return read_from_device(
                self.risc_debug.location.loc,
                address,
                self.risc_debug.location.loc._device.id(),
                byte_count,
                self.context,
            )

    def remap_address(self, address: int, loader_data: int, loader_code: int):
        if address & self.PRIVATE_MEMORY_BASE == self.PRIVATE_MEMORY_BASE:
            if loader_data is not None and isinstance(loader_data, int):
                return address - self.PRIVATE_MEMORY_BASE + loader_data
            return address
        if address & self.PRIVATE_CODE_BASE == self.PRIVATE_CODE_BASE:
            if loader_code is not None and isinstance(loader_code, int):
                return address - self.PRIVATE_CODE_BASE + loader_code
            return address
        return address

    def load_elf_sections(self, elf_path, loader_data: Union[str, int], loader_code: Union[str, int]):
        """
        Given an ELF file, this function loads the sections specified in SECTIONS_TO_LOAD to the
        memory of the RISC-V core. It also loads (into location 0) the jump instruction to the
        address of the .init section.
        """
        if not os.path.exists(elf_path):
            raise FileNotFoundError(f"File {elf_path} not found")

        # Remember the .init section address to jump to after loading
        init_section_address = None

        try:
            elf_file_io = self.context.server_ifc.get_binary(elf_path)
            elf_file = ELFFile(elf_file_io)
            address: int
            loader_data_address: int = loader_data if isinstance(loader_data, int) else None
            loader_code_address: int = loader_code if isinstance(loader_code, int) else None

            # Try to find address mapping for loader_data and loader_code
            for section in elf_file.iter_sections():
                if section.data() and hasattr(section.header, "sh_addr"):
                    name = section.name
                    address = section.header.sh_addr
                    if name == loader_data:
                        loader_data_address = address
                    elif name == loader_code:
                        loader_code_address = address

            # Load section into memory
            for section in elf_file.iter_sections():
                if section.data() and hasattr(section.header, "sh_addr"):
                    name = section.name
                    if name in self.SECTIONS_TO_LOAD:
                        address = section.header.sh_addr
                        if address % 4 != 0:
                            raise ValueError(f"Section address 0x{address:08x} is not 32-bit aligned")

                        address = self.remap_address(address, loader_data_address, loader_code_address)
                        data = section.data()

                        if name == ".init":
                            init_section_address = address

                        util.VERBOSE(f"Writing section {name} to address 0x{address:08x}. Size: {len(data)} bytes")
                        self.write_block(address, data)

            # Check that what we have written is correct
            for section in elf_file.iter_sections():
                if section.data() and hasattr(section.header, "sh_addr"):
                    name = section.name
                    if name in self.SECTIONS_TO_LOAD:
                        address = section.header.sh_addr
                        data = section.data()
                        address = self.remap_address(address, loader_data_address, loader_code_address)
                        read_data = self.read_block(address, len(data))
                        if read_data != data:
                            util.ERROR(f"Error writing section {name} to address 0x{address:08x}.")
                            continue
                        else:
                            util.VERBOSE(
                                f"Section {name} loaded successfully to address 0x{address:08x}. Size: {len(data)} bytes"
                            )
        except Exception as e:
            util.ERROR(e)
            raise util.TTException(f"Error loading elf file {elf_path}")

        self.context.elf_loaded(self.risc_debug.location.loc, self.risc_debug.location.risc_id, elf_path)
        return init_section_address

    def load_elf(self, elf_path: str):
        # Risc must be in reset
        assert self.risc_debug.is_in_reset(), f"RISC at location {self.risc_debug.location} is not in reset."

        # Load elf file to the L1 memory; avoid writing to private sections
        init_section_address = self.load_elf_sections(elf_path, loader_data=".loader_init", loader_code=".loader_code")
        assert init_section_address is not None, "No .init section found in the ELF file"

        # Change core start address to the start of the .init section
        # if it is BRISC, we should just add jump to start address instead, since we cannot change start address
        risc_id = self.risc_debug.location.risc_id
        risc_name = get_risc_name(risc_id)
        if risc_name == "BRISC":
            if init_section_address != 0:
                jump_instruction = RiscLoader.get_jump_to_offset_instruction(init_section_address)
                write_words_to_device(
                    self.risc_debug.location.loc,
                    0,
                    jump_instruction,
                    self.risc_debug.location.loc._device.id(),
                    self.context,
                )
        else:
            # Change core start address
            self.set_risc_start_address(init_section_address)

    def run_elf(self, elf_path: str):
        # Make sure risc is in reset
        if not self.risc_debug.is_in_reset():
            self.risc_debug.set_reset_signal(1)

        self.load_elf(elf_path)

        # Take risc out of reset
        self.risc_debug.set_reset_signal(0)
        assert not self.risc_debug.is_in_reset(), f"RISC at location {self.risc_debug.location} is still in reset."
        assert (
            not self.risc_debug.is_halted() or self.risc_debug.read_status().is_ebreak_hit
        ), f"RISC at location {self.risc_debug.location} is still halted, but not because of ebreak."

<<<<<<< HEAD
    @staticmethod
    def _read_elfs(elf_paths: List[str], offsets: List[int], context: Context) -> List[dict]:
=======
    def _read_elfs(self, elf_paths: List[str], offsets: List[int | None]) -> list[ParsedElfFile]:
>>>>>>> 71bd0b9f
        if not isinstance(elf_paths, list):
            elf_paths = [elf_paths]
        offsets = [None] * len(elf_paths) if offsets is None else offsets

        elfs = []
        for elf_path, offset in zip(elf_paths, offsets):
            offset = None if offset == 0 else offset
            elfs.append(read_elf(context.server_ifc, elf_path, offset))

        return elfs

<<<<<<< HEAD
    @staticmethod
    def _find_elf_and_frame_description(elfs: List[dict], pc: int, risc_debug: RiscDebug):
        for elf in elfs:
            frame_description = elf["frame-info"].get_frame_description(pc, risc_debug)
=======
    def _find_elf_and_frame_description(self, elfs: list[ParsedElfFile], pc: int):
        for elf in elfs:
            frame_description = elf.frame_info.get_frame_description(pc, self.risc_debug)
>>>>>>> 71bd0b9f
            # If we get frame description from elf we return that elf and frame description
            if frame_description is not None:
                return elf, frame_description

        return None, None

    @staticmethod
    def get_callstack_entry(elf: dict, pc: int, frame_pointer = None, i=0):
        callstack = []
        file_line = elf["dwarf"].find_file_line_by_address(pc)
        function_die = elf["dwarf"].find_function_by_address(pc)

        # Skipping lexical blocks since we do not print them
        if function_die is not None and (
            function_die.category == "inlined_function" or function_die.category == "lexical_block"
        ):
            # Returning inlined functions (virtual frames)

            # Skipping lexical blocks since we do not print them
            while function_die.category == "lexical_block":
                function_die = function_die.parent

            callstack.append(
                CallstackEntry(pc, function_die.name, file_line[0], file_line[1], file_line[2], frame_pointer)
            )
            file_line = function_die.call_file_info
            while function_die.category == "inlined_function":
                i = i + 1
                function_die = function_die.parent
                # Skipping lexical blocks since we do not print them
                while function_die.category == "lexical_block":
                    function_die = function_die.parent

                callstack.append(
                    CallstackEntry(
                        None, function_die.name, file_line[0], file_line[1], file_line[2], frame_pointer
                    )
                )
                file_line = function_die.call_file_info
        elif function_die is not None and function_die.category == "subprogram":
            callstack.append(
                CallstackEntry(pc, function_die.name, file_line[0], file_line[1], file_line[2], frame_pointer)
            )
        else:
            if file_line is not None:
                callstack.append(
                    CallstackEntry(pc, None, file_line[0], file_line[1], file_line[2], frame_pointer)
                )
            else:
                callstack.append(CallstackEntry(pc, None, None, None, None, frame_pointer))
        return callstack, function_die, i

    def get_callstack(
        self, elf_paths: List[str], offsets: List[int | None] = None, limit: int = 100, stop_on_main: bool = True
    ):
        callstack = []
        with self.risc_debug.ensure_halted():

            # Reading the elf files for given paths and offsets
            elfs = RiscLoader._read_elfs(elf_paths, offsets, self.context)

            # Reading the program counter from risc register
            pc = self.risc_debug.read_gpr(32)

            # Choose the elf which is referenced by the program counter
            elf, frame_description = RiscLoader._find_elf_and_frame_description(elfs, pc, self.risc_debug)

            # If we do not get frame description from any elf, we cannot proceed
            if frame_description is None:
                util.WARN("We don't have information on frame and we don't know how to proceed.")
                return []

            frame_pointer = frame_description.read_previous_cfa()
            i = 0
            while i < limit:
<<<<<<< HEAD
                cs, function_die, i = RiscLoader.get_callstack_entry(elf, pc, frame_pointer, i)
                callstack.extend(cs)
=======
                file_line = elf._dwarf.find_file_line_by_address(pc)
                function_die = elf._dwarf.find_function_by_address(pc)

                # Skipping lexical blocks since we do not print them
                if function_die is not None and (
                    function_die.category == "inlined_function" or function_die.category == "lexical_block"
                ):
                    # Returning inlined functions (virtual frames)

                    # Skipping lexical blocks since we do not print them
                    while function_die.category == "lexical_block":
                        function_die = function_die.parent

                    callstack.append(
                        CallstackEntry(pc, function_die.name, file_line[0], file_line[1], file_line[2], frame_pointer)
                    )
                    file_line = function_die.call_file_info
                    while function_die.category == "inlined_function":
                        i = i + 1
                        function_die = function_die.parent
                        # Skipping lexical blocks since we do not print them
                        while function_die.category == "lexical_block":
                            function_die = function_die.parent

                        callstack.append(
                            CallstackEntry(
                                None, function_die.name, file_line[0], file_line[1], file_line[2], frame_pointer
                            )
                        )
                        file_line = function_die.call_file_info
                elif function_die is not None and function_die.category == "subprogram":
                    callstack.append(
                        CallstackEntry(pc, function_die.name, file_line[0], file_line[1], file_line[2], frame_pointer)
                    )
                else:
                    if file_line is not None:
                        callstack.append(
                            CallstackEntry(pc, None, file_line[0], file_line[1], file_line[2], frame_pointer)
                        )
                    else:
                        callstack.append(CallstackEntry(pc, None, None, None, None, frame_pointer))
>>>>>>> 71bd0b9f

                # We want to stop when we print main as frame descriptor might not be correct afterwards
                if stop_on_main and function_die is not None and function_die.name == "main":
                    break

                # We want to stop when we are at the end of frames list
                if frame_pointer == 0:
                    break

                # If we do not get frame description from any elf, we cannot proceed
                if frame_description is None:
                    util.WARN("We don't have information on frame and we don't know how to proceed")
                    break

                # Prepare for next iteration
                cfa = frame_pointer
                return_address = frame_description.read_register(1, cfa)
                frame_pointer = frame_description.read_previous_cfa(cfa)
                pc = return_address
                i = i + 1

                frame_description = elf.frame_info.get_frame_description(pc, self.risc_debug)
                # If we do not get frame description from current elf check in others
                if frame_description is None:
                    new_elf, frame_description = RiscLoader._find_elf_and_frame_description(elfs, pc, self.risc_debug)
                    if frame_description is not None:
                        elf = new_elf

        return callstack


CallstackEntry = namedtuple("CallstackEntry", ["pc", "function_name", "file", "line", "column", "cfa"])<|MERGE_RESOLUTION|>--- conflicted
+++ resolved
@@ -957,12 +957,8 @@
             not self.risc_debug.is_halted() or self.risc_debug.read_status().is_ebreak_hit
         ), f"RISC at location {self.risc_debug.location} is still halted, but not because of ebreak."
 
-<<<<<<< HEAD
     @staticmethod
-    def _read_elfs(elf_paths: List[str], offsets: List[int], context: Context) -> List[dict]:
-=======
-    def _read_elfs(self, elf_paths: List[str], offsets: List[int | None]) -> list[ParsedElfFile]:
->>>>>>> 71bd0b9f
+    def _read_elfs(elf_paths: List[str], offsets: List[int | None], context: Context) -> list[ParsedElfFile]:
         if not isinstance(elf_paths, list):
             elf_paths = [elf_paths]
         offsets = [None] * len(elf_paths) if offsets is None else offsets
@@ -974,16 +970,10 @@
 
         return elfs
 
-<<<<<<< HEAD
     @staticmethod
-    def _find_elf_and_frame_description(elfs: List[dict], pc: int, risc_debug: RiscDebug):
+    def _find_elf_and_frame_description(elfs: list[ParsedElfFile], pc: int, risc_debug: RiscDebug):
         for elf in elfs:
-            frame_description = elf["frame-info"].get_frame_description(pc, risc_debug)
-=======
-    def _find_elf_and_frame_description(self, elfs: list[ParsedElfFile], pc: int):
-        for elf in elfs:
-            frame_description = elf.frame_info.get_frame_description(pc, self.risc_debug)
->>>>>>> 71bd0b9f
+            frame_description = elf.frame_info.get_frame_description(pc, risc_debug)
             # If we get frame description from elf we return that elf and frame description
             if frame_description is not None:
                 return elf, frame_description
@@ -991,10 +981,10 @@
         return None, None
 
     @staticmethod
-    def get_callstack_entry(elf: dict, pc: int, frame_pointer = None, i=0):
+    def get_callstack_entry(elf: dict, pc: int, frame_pointer=None, i=0):
         callstack = []
-        file_line = elf["dwarf"].find_file_line_by_address(pc)
-        function_die = elf["dwarf"].find_function_by_address(pc)
+        file_line = elf._dwarf.find_file_line_by_address(pc)
+        function_die = elf._dwarf.find_function_by_address(pc)
 
         # Skipping lexical blocks since we do not print them
         if function_die is not None and (
@@ -1018,9 +1008,7 @@
                     function_die = function_die.parent
 
                 callstack.append(
-                    CallstackEntry(
-                        None, function_die.name, file_line[0], file_line[1], file_line[2], frame_pointer
-                    )
+                    CallstackEntry(None, function_die.name, file_line[0], file_line[1], file_line[2], frame_pointer)
                 )
                 file_line = function_die.call_file_info
         elif function_die is not None and function_die.category == "subprogram":
@@ -1029,9 +1017,7 @@
             )
         else:
             if file_line is not None:
-                callstack.append(
-                    CallstackEntry(pc, None, file_line[0], file_line[1], file_line[2], frame_pointer)
-                )
+                callstack.append(CallstackEntry(pc, None, file_line[0], file_line[1], file_line[2], frame_pointer))
             else:
                 callstack.append(CallstackEntry(pc, None, None, None, None, frame_pointer))
         return callstack, function_die, i
@@ -1059,52 +1045,8 @@
             frame_pointer = frame_description.read_previous_cfa()
             i = 0
             while i < limit:
-<<<<<<< HEAD
                 cs, function_die, i = RiscLoader.get_callstack_entry(elf, pc, frame_pointer, i)
                 callstack.extend(cs)
-=======
-                file_line = elf._dwarf.find_file_line_by_address(pc)
-                function_die = elf._dwarf.find_function_by_address(pc)
-
-                # Skipping lexical blocks since we do not print them
-                if function_die is not None and (
-                    function_die.category == "inlined_function" or function_die.category == "lexical_block"
-                ):
-                    # Returning inlined functions (virtual frames)
-
-                    # Skipping lexical blocks since we do not print them
-                    while function_die.category == "lexical_block":
-                        function_die = function_die.parent
-
-                    callstack.append(
-                        CallstackEntry(pc, function_die.name, file_line[0], file_line[1], file_line[2], frame_pointer)
-                    )
-                    file_line = function_die.call_file_info
-                    while function_die.category == "inlined_function":
-                        i = i + 1
-                        function_die = function_die.parent
-                        # Skipping lexical blocks since we do not print them
-                        while function_die.category == "lexical_block":
-                            function_die = function_die.parent
-
-                        callstack.append(
-                            CallstackEntry(
-                                None, function_die.name, file_line[0], file_line[1], file_line[2], frame_pointer
-                            )
-                        )
-                        file_line = function_die.call_file_info
-                elif function_die is not None and function_die.category == "subprogram":
-                    callstack.append(
-                        CallstackEntry(pc, function_die.name, file_line[0], file_line[1], file_line[2], frame_pointer)
-                    )
-                else:
-                    if file_line is not None:
-                        callstack.append(
-                            CallstackEntry(pc, None, file_line[0], file_line[1], file_line[2], frame_pointer)
-                        )
-                    else:
-                        callstack.append(CallstackEntry(pc, None, None, None, None, frame_pointer))
->>>>>>> 71bd0b9f
 
                 # We want to stop when we print main as frame descriptor might not be correct afterwards
                 if stop_on_main and function_die is not None and function_die.name == "main":
