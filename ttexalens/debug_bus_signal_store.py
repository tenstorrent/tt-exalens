--- conflicted
+++ resolved
@@ -297,11 +297,7 @@
     ) -> list[SignalGroupSample]:
         """Internal method to read one or more samples from a signal group."""
         if self.device.is_quasar():
-<<<<<<< HEAD
-            raise NotImplementedError("Groups are not supported on Quasar devices.")
-=======
             raise NotImplementedError("Groups are only supported on Wormhole and Blackhole devices.")
->>>>>>> 06c8eb99
 
         # Validate L1 address alignment and memory range
         self._validate_l1_parameters(l1_address, samples, sampling_interval)
