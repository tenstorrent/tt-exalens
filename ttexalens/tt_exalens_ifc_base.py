--- conflicted
+++ resolved
@@ -13,35 +13,19 @@
     """
 
     @abstractmethod
-<<<<<<< HEAD
-    def pci_read32(self, chip_id: int, noc_x: int, noc_y: int, address: int) -> int:
+    def pci_read32(self, noc_id: int, chip_id: int, noc_x: int, noc_y: int, address: int) -> int:
         pass
 
     @abstractmethod
-    def pci_write32(self, chip_id: int, noc_x: int, noc_y: int, address: int, data: int) -> int:
+    def pci_write32(self, noc_id: int, chip_id: int, noc_x: int, noc_y: int, address: int, data: int) -> int:
         pass
 
     @abstractmethod
-    def pci_read(self, chip_id: int, noc_x: int, noc_y: int, address: int, size: int) -> bytes:
+    def pci_read(self, noc_id: int, chip_id: int, noc_x: int, noc_y: int, address: int, size: int) -> bytes:
         pass
 
     @abstractmethod
-    def pci_write(self, chip_id: int, noc_x: int, noc_y: int, address: int, data: bytes) -> int:
-=======
-    def pci_read32(self, noc_id: int, chip_id: int, noc_x: int, noc_y: int, address: int):
-        pass
-
-    @abstractmethod
-    def pci_write32(self, noc_id: int, chip_id: int, noc_x: int, noc_y: int, address: int, data: int):
-        pass
-
-    @abstractmethod
-    def pci_read(self, noc_id: int, chip_id: int, noc_x: int, noc_y: int, address: int, size: int):
-        pass
-
-    @abstractmethod
-    def pci_write(self, noc_id: int, chip_id: int, noc_x: int, noc_y: int, address: int, data: bytes):
->>>>>>> a182fd63
+    def pci_write(self, noc_id: int, chip_id: int, noc_x: int, noc_y: int, address: int, data: bytes) -> int:
         pass
 
     @abstractmethod
@@ -57,13 +41,9 @@
         pass
 
     @abstractmethod
-<<<<<<< HEAD
-    def pci_read_tile(self, chip_id: int, noc_x: int, noc_y: int, address: int, size: int, data_format: int) -> str:
-=======
     def pci_read_tile(
         self, noc_id: int, chip_id: int, noc_x: int, noc_y: int, address: int, size: int, data_format: int
-    ):
->>>>>>> a182fd63
+    ) -> str:
         pass
 
     @abstractmethod
@@ -95,19 +75,11 @@
         pass
 
     @abstractmethod
-<<<<<<< HEAD
-    def jtag_read32(self, chip_id: int, noc_x: int, noc_y: int, address: int) -> int:
+    def jtag_read32(self, noc_id: int, chip_id: int, noc_x: int, noc_y: int, address: int) -> int:
         pass
 
     @abstractmethod
-    def jtag_write32(self, chip_id: int, noc_x: int, noc_y: int, address: int, data: int) -> int:
-=======
-    def jtag_read32(self, noc_id: int, chip_id: int, noc_x: int, noc_y: int, address: int):
-        pass
-
-    @abstractmethod
-    def jtag_write32(self, noc_id: int, chip_id: int, noc_x: int, noc_y: int, address: int, data: int):
->>>>>>> a182fd63
+    def jtag_write32(self, noc_id: int, chip_id: int, noc_x: int, noc_y: int, address: int, data: int) -> int:
         pass
 
     @abstractmethod
@@ -120,7 +92,7 @@
 
     @abstractmethod
     def arc_msg(
-        self, device_id: int, msg_code: int, wait_for_done: bool, arg0: int, arg1: int, timeout: int
+        self, noc_id: int, device_id: int, msg_code: int, wait_for_done: bool, arg0: int, arg1: int, timeout: int
     ) -> List[int]:
         pass
 
