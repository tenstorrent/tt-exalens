#!/usr/bin/env python3
# SPDX-FileCopyrightText: © 2024 Tenstorrent AI ULC

# SPDX-License-Identifier: Apache-2.0
"""
Description:

    This program parses an ELF file and extracts the information from the DWARF
    section. By default, it prints all the information in a table.

    If access-path is specified, it prints the memory access path to read the
    variable pointed to by the access-path. For example, if the access-path is
    "s_ptr->an_int", it prints the memory access path to read the variable
    pointed to by s_ptr->an_int. In this case, it will print two memory accesses
    (one for reading s_ptr and one for reading s_ptr->an_int).

    Access-path supports structures, pointer dereferences, references, and arrays.
    For arrays, the indices must be integers. For example, this is allowed:
    "s_global_var.my_coordinate_matrix_ptr->matrix[2][3].x".

    Dereferending a pointer with * is supported only at the top level. For example,
    this is allowed: "*s_global_var.my_member".

Usage:
  parse_elf.py <elf-file> [ <access-path> ] [ -d | --debug ]

Options:
  -d --debug             Enable debug messages

Arguments:
  elf-file               ELF file to parse
  access-path            Access path to a variable in the ELF file

Examples:
  parse_elf.py ./build/riscv-src/wormhole/sample.brisc.elf

  Options:
  -h --help      Show this screen.
"""
from __future__ import annotations
from functools import cached_property
import os
import re
from typing import Dict, Optional, TYPE_CHECKING

if TYPE_CHECKING:
    from ttexalens.debug_risc import RiscDebug

try:
    from elftools.elf.elffile import ELFFile
    from elftools.dwarf.callframe import FDE
    from elftools.dwarf.compileunit import CompileUnit as DWARF_CU
    from elftools.dwarf.dwarfinfo import DWARFInfo
    from elftools.dwarf.die import DIE as DWARF_DIE
    from docopt import docopt
    from tabulate import tabulate
except:
    print(
        "ERROR: Please install dependencies with: pip install tt-pyelftools docopt fuzzywuzzy python-Levenshtein tabulate"
    )
    exit(1)

CLR_RED = "\033[31m"
CLR_GREEN = "\033[32m"
CLR_BLUE = "\033[34m"
CLR_GREY = "\033[37m"
CLR_ORANGE = "\033[38:2:205:106:0m"
CLR_WHITE = "\033[38:2:255:255:255m"
CLR_END = "\033[0m"

# Helpers
debug_enabled = False


def debug(msg):
    if debug_enabled:
        print(msg)


def strip_DW_(s):
    """
    Removes DW_AT_, DW_TAG_ and other DW_* prefixes from the string
    """
    return re.sub(r"^DW_[^_]*_", "", s)


class ElfDwarf:
    def __init__(self, dwarf: DWARFInfo):
        self.dwarf = dwarf
        self._cus: Dict[int, ElfCompileUnit] = {}

    @cached_property
    def range_lists(self):
        return self.dwarf.range_lists()

    def get_cu(self, dwarf_cu: DWARF_CU):
        cu = self._cus.get(id(dwarf_cu))
        if cu == None:
            cu = ElfCompileUnit(self, dwarf_cu)
            self._cus[id(dwarf_cu)] = cu
        return cu

    def get_die(self, dwarf_die: DWARF_DIE):
        dwarf_cu = dwarf_die.cu
        cu = self.get_cu(dwarf_cu)
        return cu.get_die(dwarf_die)

    def iter_CUs(self):
        for cu in self.dwarf.iter_CUs():
            yield self.get_cu(cu)

    def find_function_by_address(self, address):
        """
        Given an address, find the function that contains that address. Goes through all CUs and all DIEs and all inlined functions.
        """
        # Try to find CU that contains this address
        for cu in self.iter_CUs():
            # Top DIE should contain the address
            top_die = cu.top_DIE
            for range in top_die.address_ranges:
                if range[0] <= address < range[1]:
                    # Try to recurse until we find last child that contains the address
                    result_die = top_die
                    found = True
                    while found:
                        found = False
                        for child in result_die.iter_children():
                            for range in child.address_ranges:
                                if range[0] <= address < range[1]:
                                    result_die = child
                                    found = True
                                    break
                    return result_die

        # We failed to find the function
        return None

    @cached_property
    def file_lines_ranges(self):
        result = dict()
        for cu in self.iter_CUs():
            lineprog = cu.line_program
            if lineprog is None:
                continue
            delta = 1 if lineprog.header.version < 5 else 0
            previous_entry = None
            for entry in lineprog.get_entries():
                if entry.state is None:
                    continue

                file_entry = lineprog["file_entry"][entry.state.file - delta]
                directory = lineprog["include_directory"][file_entry.dir_index].decode("utf-8")
                filename = file_entry.name.decode("utf-8")
                filename = os.path.join(directory, filename)
                line = entry.state.line
                column = entry.state.column
                current_entry = (entry.state.address, filename, line, column)
                if previous_entry is not None:
                    result[(previous_entry[0], current_entry[0])] = (
                        previous_entry[1],
                        previous_entry[2],
                        previous_entry[3],
                    )
                previous_entry = current_entry
            if previous_entry is not None:
                result[(previous_entry[0], previous_entry[0] + 4)] = (
                    previous_entry[1],
                    previous_entry[2],
                    previous_entry[3],
                )
        return result

    def find_file_line_by_address(self, address):
        ranges = self.file_lines_ranges
        for (start, end), info in ranges.items():
            if start <= address < end:
                return info
        return None


class ElfDwarfWithOffset(ElfDwarf):
    def __init__(self, my_dwarf: ElfDwarf, loaded_offset: int):
        super().__init__(my_dwarf.dwarf)
        self._my_dwarf = my_dwarf
        self.loaded_offset = loaded_offset

    @cached_property
    def range_lists(self):
        return self._my_dwarf.range_lists

    def get_cu(self, dwarf_cu: DWARF_CU):
        return self._my_dwarf.get_cu(dwarf_cu)

    def get_die(self, dwarf_die: DWARF_DIE):
        return self._my_dwarf.get_die(dwarf_die)

    def iter_CUs(self):
        return self._my_dwarf.iter_CUs()

    def find_function_by_address(self, address):
        address += self.loaded_offset
        return self._my_dwarf.find_function_by_address(address)

    @cached_property
    def file_lines_ranges(self):
        return self._my_dwarf.file_lines_ranges

    def find_file_line_by_address(self, address):
        address += self.loaded_offset
        return self._my_dwarf.find_file_line_by_address(address)


class ElfCompileUnit:
    def __init__(self, dwarf: ElfDwarf, dwarf_cu: DWARF_CU):
        self.dwarf = dwarf
        self.dwarf_cu = dwarf_cu
        self.offsets: Dict[int, ElfDie] = {}
        self._dies: Dict[int, ElfDie] = {}

    def get_die(self, dwarf_die: DWARF_DIE):
        die = self._dies.get(id(dwarf_die))
        if die == None:
            die = ElfDie(self, dwarf_die)
            self._dies[id(dwarf_die)] = die
            assert die.offset not in self.offsets
            self.offsets[die.offset] = die
        return die

    @cached_property
    def top_DIE(self):
        return self.get_die(self.dwarf_cu.get_top_DIE())

    @cached_property
    def line_program(self):
        return self.dwarf.dwarf.line_program_for_CU(self.dwarf_cu)

    def iter_DIEs(self):
        for die in self.dwarf_cu.iter_DIEs():
            yield self.get_die(die)

    def find_DIE_at_local_offset(self, local_offset):
        """
        Given a local offset, find the DIE that has that offset
        """
        die = self.offsets.get(local_offset + self.dwarf_cu.cu_offset)
        if die != None:
            return die
        for die in self.iter_DIEs():
            if die.offset == local_offset + self.dwarf_cu.cu_offset:
                assert local_offset + self.dwarf_cu.cu_offset in self.offsets
                return die
        return None

    def find_DIE_that_specifies(self, die: "ElfDie"):
        """
        Given a DIE, find another DIE that specifies it. For example, if the DIE is a
        variable, find the DIE that defines the variable.

        IMPROVE: What if there are multiple dies to return?
        """
        for dwarf_cu in self.dwarf_cu.dwarfinfo.iter_CUs():
            for DIE in dwarf_cu.iter_DIEs():
                if "DW_AT_specification" in DIE.attributes:
                    if DIE.attributes["DW_AT_specification"].value == die.offset:
                        return self.dwarf.get_die(DIE)
                if "DW_AT_abstract_origin" in DIE.attributes:
                    dwarf_die = DIE.get_DIE_from_attribute("DW_AT_abstract_origin")
                    if dwarf_die == die.dwarf_die and len(DIE.attributes) > 1:
                        return self.dwarf.get_die(DIE)
        return None


# We only care about the stuff we can use for probing the memory
IGNORE_TAGS = set(
    [
        "DW_TAG_compile_unit",
        "DW_TAG_formal_parameter",
        "DW_TAG_unspecified_parameters",
    ]
)


class ElfDie:
    """
    A wrapper around DIE class from pyelftools that adds some helper functions.
    """

    def __init__(self, cu: ElfCompileUnit, dwarf_die: DWARF_DIE):
        self.cu = cu
        self.dwarf_die = dwarf_die

        assert type(dwarf_die.tag) == str
        self.tag: str = dwarf_die.tag
        self.attributes = dwarf_die.attributes
        self.offset = dwarf_die.offset
        self.children_by_name: dict[str, ElfDie] = {}

    def get_child_by_name(self, child_name: str):
        child = self.children_by_name.get(child_name)
        if child == None:
            for die in self.iter_children():
                if die.name is None:
                    continue
                assert die.name not in self.children_by_name or self.children_by_name[die.name] == die
                self.children_by_name[die.name] = die
                if die.name == child_name:
                    return die
        return child

    @cached_property
    def local_offset(self):
        if "DW_AT_type" in self.attributes:
            return self.attributes["DW_AT_type"].value
        return None

    @cached_property
    def category(self):
        """
        We lump all the DIEs into the following categories
        """
        if self.tag.endswith("_type") or self.tag == "DW_TAG_typedef":
            return "type"
        elif self.tag == "DW_TAG_enumerator":
            return "enumerator"
        elif self.tag == "DW_TAG_variable":
            return "variable"
        elif self.tag == "DW_TAG_member":
            return "member"
        elif self.tag == "DW_TAG_subprogram":
            return "subprogram"
        elif self.tag in IGNORE_TAGS:
            pass  # Just skip these tags
        elif self.tag == "DW_TAG_namespace":
            return "type"
        elif self.tag == "DW_TAG_inlined_subroutine":
            return "inlined_function"
        elif self.tag == "DW_TAG_lexical_block":
            return "lexical_block"
        elif (
            self.tag == "DW_TAG_imported_declaration"
            or self.tag == "DW_TAG_imported_module"
            or self.tag == "DW_TAG_template_type_param"
            or self.tag == "DW_TAG_template_value_param"
            or self.tag == "DW_TAG_call_site"
            or self.tag == "DW_TAG_GNU_call_site"
            or self.tag == "DW_TAG_GNU_template_parameter_pack"
            or self.tag == "DW_TAG_GNU_formal_parameter_pack"
            or self.tag == "DW_TAG_inheritance"
            or self.tag == "DW_TAG_label"
        ):
            return None
        else:
            print(f"{CLR_RED}Don't know how to categorize tag: {self.tag}{CLR_END}")
            return None

    @cached_property
    def path(self):
        """
        Returns full path of the DIE, including the parent DIEs
            e.g. <parent.get_path()...>::<self.get_name()>
        """
        parent = self.parent
        name = self.name

        if parent and parent.tag != "DW_TAG_compile_unit":
            parent_path = parent.path
            return f"{parent_path}::{name}"

        return name

    @cached_property
    def resolved_type(self) -> "ElfDie":
        """
        Resolve to underlying type
        TODO: test typedefs, this looks overly complicated
        """
        if self.tag == "DW_TAG_typedef" and self.local_offset != None:
            typedef_DIE = self.cu.find_DIE_at_local_offset(self.local_offset)
            if typedef_DIE:  # If typedef, recursivelly do it
                return typedef_DIE.resolved_type
        elif self.tag == "DW_TAG_const_type" and self.local_offset != None:
            typedef_DIE = self.cu.find_DIE_at_local_offset(self.local_offset)
            if typedef_DIE:  # If typedef, recursivelly do it
                return typedef_DIE.resolved_type
        elif self.tag == "DW_TAG_volatile_type" and self.local_offset != None:
            typedef_DIE = self.cu.find_DIE_at_local_offset(self.local_offset)
            if typedef_DIE:  # If typedef, recursivelly do it
                return typedef_DIE.resolved_type
        elif self.category != "type" and "DW_AT_type" in self.attributes and self.local_offset != None:
            type_die = self.cu.find_DIE_at_local_offset(self.local_offset)
            if type_die is not None:
                if (
                    type_die.tag == "DW_TAG_typedef"
                    or type_die.tag == "DW_TAG_const_type"
                    or type_die.tag == "DW_TAG_volatile_type"
                ):
                    return type_die.resolved_type
                return type_die
        return self

    @cached_property
    def dereference_type(self):
        """
        Dereference a pointer type to get the type of what it points to
        """
        if self.tag == "DW_TAG_pointer_type" or self.tag == "DW_TAG_reference_type":
            if "DW_AT_type" not in self.attributes:
                return None
            dereference_Type = self.cu.find_DIE_at_local_offset(self.local_offset)
            if dereference_Type is not None:
                return dereference_Type.resolved_type
        return None

    @cached_property
    def array_element_type(self):
        """
        Get the type of the elements of an array
        """
        if self.tag == "DW_TAG_array_type":
            element_type = self.cu.find_DIE_at_local_offset(self.local_offset)
            if element_type is not None:
                return element_type.resolved_type
        return None

    @cached_property
    def size(self) -> int | None:
        """
        Return the size in bytes of the DIE
        """
        if "DW_AT_byte_size" in self.attributes:
            return self.attributes["DW_AT_byte_size"].value

        if self.tag == "DW_TAG_pointer_type":
            return 4  # Assuming 32-bit pointer

        if self.tag == "DW_TAG_array_type":
            array_size = 1
            for child in self.iter_children():
                if "DW_AT_upper_bound" in child.attributes:
                    upper_bound = child.attributes["DW_AT_upper_bound"].value
                    array_size *= upper_bound + 1
            elem_die = self.cu.find_DIE_at_local_offset(self.local_offset)
            if elem_die is not None:
                elem_size = elem_die.size
                if elem_size is not None:
                    return array_size * elem_size

        if "DW_AT_type" in self.attributes:
            type_die = self.cu.find_DIE_at_local_offset(self.local_offset)
            if type_die is not None:
                return type_die.size

        return None

    @cached_property
    def address(self) -> int | None:
        """
        Return the address of the DIE within the parent type
        """
        addr = None
        if "DW_AT_data_member_location" in self.attributes:
            addr = self.attributes["DW_AT_data_member_location"].value
        else:
            location = self.attributes.get("DW_AT_location")
            if location:
                # Assuming the location's form is a block
                block = location.value
                # Check if the first opcode is DW_OP_addr (0x03)
                if isinstance(block, bytes) and len(block) > 0 and block[0] == 0x03:
                    addr = int.from_bytes(block[1:], byteorder="little")
                elif hasattr(block, '__iter__'):
                    # If it's a list of operations, we can't determine a single address
                    addr = None
            else:
                # Try to find another DIE that defines this variable
                other_die = self.cu.find_DIE_that_specifies(self)
                if other_die:
                    addr = other_die.address

        if addr is None:
            if (
                self.tag_is("enumerator")
                or self.tag_is("namespace")
                or self.tag.endswith("_type")
                or self.tag_is("typedef")
            ):
                # Then we are not expecting an address
                pass
            elif self.parent is not None and self.parent.tag == "DW_TAG_union_type":
                return 0  # All members of a union start at the same address
            else:
                if self.attributes.get("DW_AT_const_value"):
                    return self.attributes["DW_AT_const_value"].value
                else:
                    print(f"{CLR_RED}ERROR: Cannot find address for {self}{CLR_END}")
        return addr

    @cached_property
    def value(self):
        """
        Return the value of the DIE
        """
        if "DW_AT_const_value" in self.attributes:
            return self.attributes["DW_AT_const_value"].value
        return None

    @cached_property
    def name(self) -> str | None:
        """
        Return the name of the DIE
        """
        if "DW_AT_name" in self.attributes:
            name = self.attributes["DW_AT_name"].value.decode("utf-8")
        elif "DW_AT_specification" in self.attributes:
            # This is a variable that is defined elsewhere. We'll skip it.
            # IMPROVE: We should probably find the DIE that defines it and use its name.
            name = None
        elif self.tag_is("pointer_type"):
            if self.dereference_type is None:
                name = "?"
            else:
                name = f"{self.dereference_type.name}*"
        elif self.tag_is("reference_type"):
            if self.dereference_type is not None:
                name = f"{self.dereference_type.name}&"
            else:
                name = "?Unknown?&"
        elif "DW_AT_abstract_origin" in self.attributes:
            dwarf_die = self.dwarf_die.get_DIE_from_attribute("DW_AT_abstract_origin")
            die = self.cu.dwarf.get_die(dwarf_die)
            name = die.name
        else:
            # We can't figure out the name of this variable. Just give it a name based on the ELF offset.
            name = f"{self.tag}-{hex(self.offset)}"
        return name

    @cached_property
    def address_ranges(self):
        if "DW_AT_low_pc" in self.attributes and "DW_AT_high_pc" in self.attributes:
            return [
                (
                    self.attributes["DW_AT_low_pc"].value,
                    self.attributes["DW_AT_low_pc"].value + self.attributes["DW_AT_high_pc"].value,
                )
            ]
        elif "DW_AT_ranges" in self.attributes:
            assert self.cu.dwarf.range_lists is not None
            ranges = self.cu.dwarf.range_lists.get_range_list_at_offset(self.attributes["DW_AT_ranges"].value)
            return [(r.begin_offset, r.end_offset) for r in ranges]
        return []

    @cached_property
    def call_file_info(self):
        file = None
        line = None
        column = None
        if "DW_AT_call_file" in self.attributes and self.cu.line_program is not None:
            file_entry = self.cu.line_program["file_entry"][self.attributes["DW_AT_call_file"].value]
            directory = self.cu.line_program["include_directory"][file_entry.dir_index].decode("utf-8")
            file = file_entry.name.decode("utf-8")
            file = os.path.join(directory, file)
        if "DW_AT_call_line" in self.attributes:
            line = self.attributes["DW_AT_call_line"].value
        if "DW_AT_call_column" in self.attributes:
            column = self.attributes["DW_AT_call_column"].value
        return (file, line, column)

    def iter_children(self):
        """
        Iterate over all children of this DIE
        """
        for child in self.dwarf_die.iter_children():
            yield self.cu.get_die(child)

    @cached_property
    def parent(self):
        """
        A parent of a variable is the struct it is defined in. It is a type.
        """
        parent = self.dwarf_die.get_parent()
        if parent:
            return self.cu.get_die(parent)
        return None

    def __repr__(self):
        """
        Return a string representation of the DIE for debugging
        """
        attrs = []
        for attr_name in self.attributes.keys():
            attr_value = self.attributes[attr_name].value
            if isinstance(attr_value, bytes):
                attr_value = attr_value.decode("utf-8")
            attrs.append(f"{strip_DW_(attr_name)}={attr_value}")
        return f"{strip_DW_(self.tag)}({', '.join(attrs)}) offset={hex(self.offset)}"

    def tag_is(self, tag):
        return self.tag == f"DW_TAG_{tag}"


# end class MY_DIE


def process_die(die: ElfDie, recurse_dict, r_depth):
    """
    Processes a DIE, adds it to the recurse_dict if needed, and returns True if we
    should recurse into its children
    """

    def log(str):
        debug(f"{'  ' * (r_depth+1)}{str}")

    category = die.category
    path = die.path

    # We add test for debug_enabled here, because we don't want string formatting to be executed without printint anything
    global debug_enabled
    if debug_enabled:
        log(
            f"{CLR_BLUE}{path}{CLR_END} {category} {CLR_GREEN}{die.resolved_type.path}{CLR_END} {die.offset}/{hex(die.offset)} {die}"
        )

    if category:
        if category not in recurse_dict:
            recurse_dict[category] = dict()
        recurse_dict[category][path] = die

    recurse_down = category is not None
    return recurse_down


def recurse_die(DIE: ElfDie, recurse_dict, r_depth=0):
    """
    This function visits all children recursively and calls process_DIE() on each
    """
    for child in DIE.iter_children():
        recurse_down = process_die(child, recurse_dict, r_depth)
        if recurse_down:
            recurse_die(child, recurse_dict, r_depth + 1)


def decode_file_line(dwarf: DWARFInfo) -> dict[int, tuple[str, int, int]]:
    PC_to_fileline_map = {}
    for CU in dwarf.iter_CUs():
        lineprog = dwarf.line_program_for_CU(CU)
        if lineprog is None:
            continue
        delta = 1 if lineprog.header.version < 5 else 0
        for entry in lineprog.get_entries():
            if entry.state is None:
                continue

            file_entry = lineprog["file_entry"][entry.state.file - delta]
            directory = lineprog["include_directory"][file_entry.dir_index].decode("utf-8")
            filename = file_entry.name.decode("utf-8")
            filename = os.path.join(directory, filename)
            line = entry.state.line
            column = entry.state.column
            PC_to_fileline_map[entry.state.address] = (filename, line, column)
    return PC_to_fileline_map


class FrameDescription:
    def __init__(self, pc: int, fde: FDE, risc_debug: RiscDebug):
        self.pc = pc
        self.fde = fde
        self.risc_debug = risc_debug

        # Go through fde and try to find one that fits the pc
        decoded = self.fde.get_decoded()
        for entry in decoded.table:
            if entry["pc"] > self.pc:
                break
            self.current_fde_entry = entry

    def read_register(self, register_index: int, cfa: int):
        if self.current_fde_entry is not None and register_index in self.current_fde_entry:
            register_rule = self.current_fde_entry[register_index]
            if register_rule.type == "OFFSET":
                address = cfa + register_rule.arg
            else:
                address = None
            if address is not None:
                return self.risc_debug.read_memory(address)
        return self.risc_debug.read_gpr(register_index)

    def read_previous_cfa(self, current_cfa: Optional[int] = None) -> int | None:
        if self.current_fde_entry is not None and self.fde.cie is not None:
            cfa_location = self.current_fde_entry["cfa"]
            register_index = cfa_location.reg

            # Check if it is first CFA
            if current_cfa is None:
                # We have rule on how to calculate CFA (register_value + offset)
                return self.risc_debug.read_gpr(register_index) + cfa_location.offset
            else:
                # If register is not stored in the current frame, we can calculate it from the previous CFA
                if not register_index in self.current_fde_entry:
                    return current_cfa + cfa_location.offset

                # Just read stored value of the register in current frame
                return self.read_register(register_index, current_cfa)

        # We don't know how to calculate CFA, return 0 which will stop callstack evaluation
        return None


class FrameInfoProvider:
    def __init__(self, dwarf_info):
        self.dwarf_info = dwarf_info
        self.fdes = []

        # Check if we have dwarf_frame CFI section
        if dwarf_info.has_CFI():
            for entry in dwarf_info.CFI_entries():
                if not isinstance(entry, FDE):
                    continue
                start_address = entry.header["initial_location"]
                end_address = start_address + entry.header["address_range"]
                self.fdes.append((start_address, end_address, entry))

    def get_frame_description(self, pc, risc_debug) -> FrameDescription | None:
        for start_address, end_address, fde in self.fdes:
            if start_address <= pc < end_address:
                return FrameDescription(pc, fde, risc_debug)
        return None


class FrameInfoProviderWithOffset(FrameInfoProvider):
    def __init__(self, frame_info: FrameInfoProvider, loaded_offset: int):
        self.dwarf_info = frame_info.dwarf_info
        self.fdes = frame_info.fdes
        self._frame_info = frame_info
        self.loaded_offset = loaded_offset

    def get_frame_description(self, pc, risc_debug) -> FrameDescription | None:
        pc = pc + self.loaded_offset
        return self._frame_info.get_frame_description(pc, risc_debug)


def decode_symbols(elf_file) -> dict[str, int]:
    symbols = {}
    for section in elf_file.iter_sections():
        # Check if it's a symbol table section
        if section.name == ".symtab":
            # Iterate through symbols
            for symbol in section.iter_symbols():
                # Check if it's a label symbol
                if symbol["st_info"]["type"] == "STT_NOTYPE" and symbol.name:
                    symbols[symbol.name] = symbol["st_value"]
                elif symbol["st_info"]["type"] == "STT_FUNC":
                    symbols[symbol.name] = symbol["st_value"]
                elif symbol["st_info"]["type"] == "STT_OBJECT":
                    symbols[symbol.name] = symbol["st_value"]
    return symbols


def recurse_dwarf(dwarf: ElfDwarf) -> dict[str, dict[str, ElfDie]]:
    """
    Itaretes recursively over all the DIEs in the DWARF info and returns a dictionary
    with the following keys:
        'variable' - all the variables (top level names)
        'type' - all the types
        'member' - all the members of structures etc
        'enumerator' - all the enumerators in the DWARF info
        'PC' - mappings between PC values and source code locations
    """
    recurse_dict: dict[str, dict[str, ElfDie]] = {
        "variable": dict(),
        "type": dict(),
        "member": dict(),
        "enumerator": dict(),
    }

    for cu in dwarf.iter_CUs():
        top_DIE = cu.top_DIE
        cu_name = "N/A"
        if "DW_AT_name" in top_DIE.attributes:
            cu_name = top_DIE.attributes["DW_AT_name"].value.decode("utf-8")
        debug(f"CU: {cu_name}")

        # Process the names etc
        recurse_die(top_DIE, recurse_dict)

    return recurse_dict


class ParsedElfFile:
    def __init__(self, elf: ELFFile, elf_file_path: str):
        self.elf = elf
        self.elf_file_path = elf_file_path

    @cached_property
    def _dwarf(self) -> ElfDwarf:
        dwarf = self.elf.get_dwarf_info()
        return ElfDwarf(dwarf)

    @cached_property
    def _recursed_dwarf(self):
        return recurse_dwarf(self._dwarf)

    @cached_property
    def variables(self):
        return self._recursed_dwarf["variable"]

    @cached_property
    def types(self):
        return self._recursed_dwarf["type"]

    @cached_property
    def members(self):
        return self._recursed_dwarf["member"]

    @cached_property
    def enumerators(self):
        return self._recursed_dwarf["enumerator"]

    @cached_property
    def subprograms(self):
        return self._recursed_dwarf["subprogram"]

    @cached_property
    def code_load_address(self) -> int:
        # TODO: Figure out how GDB knows the load address
        text_sh = self.elf.get_section_by_name(".text")
        if text_sh is None:
            text_sh = self.elf.get_section_by_name(".firmware_text")
        if text_sh is None:
            raise ValueError(f"Could not locate text section in {self.elf_file_path}.")
        return text_sh["sh_addr"]

    @cached_property
    def symbols(self):
        return decode_symbols(self.elf)

    @cached_property
    def file_line(self):
        return decode_file_line(self._dwarf.dwarf)

    @cached_property
    def frame_info(self) -> FrameInfoProvider:
        return FrameInfoProvider(self._dwarf.dwarf)


class ParsedElfFileWithOffset(ParsedElfFile):
    def __init__(self, parsed_elf: ParsedElfFile, load_address: int):
        super().__init__(parsed_elf.elf, parsed_elf.elf_file_path)
        self.parsed_elf = parsed_elf
        self.load_address = load_address
        self.loaded_offset = parsed_elf.code_load_address - load_address

    @cached_property
    def _dwarf(self) -> ElfDwarf:
        return ElfDwarfWithOffset(self.parsed_elf._dwarf, self.loaded_offset)

    @cached_property
    def _recursed_dwarf(self):
        return self.parsed_elf._recursed_dwarf

    @cached_property
    def variables(self):
        return self.parsed_elf.variables

    @cached_property
    def types(self):
        return self.parsed_elf.types

    @cached_property
    def members(self):
        return self.parsed_elf.members

    @cached_property
    def enumerators(self):
        return self.parsed_elf.enumerators

    @cached_property
    def subprograms(self):
        return self.parsed_elf.subprograms

    @cached_property
    def code_load_address(self) -> int:
        return self.loaded_offset

    @cached_property
    def symbols(self):
        return self.parsed_elf.symbols

    @cached_property
    def file_line(self):
        return self.parsed_elf.file_line

    @cached_property
    def frame_info(self) -> FrameInfoProviderWithOffset:
        return FrameInfoProviderWithOffset(self.frame_info, self.code_load_address)


def read_elf(file_ifc, elf_file_path: str, load_address: int | None = None) -> ParsedElfFile:
    """
    Reads the ELF file and returns a dictionary with the DWARF info
    """
    # This is redirected to read from tmp folder in case of remote runs.
    f = file_ifc.get_binary(elf_file_path)
    elf = ELFFile(f)

    if not elf.has_dwarf_info():
        raise ValueError(f"{elf_file_path} does not have DWARF info. Source file must be compiled with -g")
    parsed_elf = ParsedElfFile(elf, elf_file_path)
    if load_address is None:
        return parsed_elf
    return ParsedElfFileWithOffset(parsed_elf, load_address)


#
# Access path parsing / processing
#
def split_access_path(access_path):
    """
    Splits a C language access path into three parts:
    1. The first element of the path.
    2. The dividing element (one of '.', '->', '[').
    3. The rest of the path.
    """
    # Regex pattern to capture the first element, the dividing element, and the rest of the path
    # pattern = r'^([\*]*\w+)(\.|->|\[|\])(.*)$'
    pattern = r"^([\*]*[\w:]+)(\.|->|\[)(.*)$"

    match = re.match(pattern, access_path)

    if match:
        return match.group(1), match.group(2), match.group(3)
    else:
        return access_path, "", ""


def get_ptr_dereference_count(name):
    """
    Given a name, count the number of leading '*'s. Return the name without the leading '*'s, and the count.
    """
    ptr_dereference_count = 0
    while name.startswith("*"):
        name = name[1:]
        ptr_dereference_count += 1
    return name, ptr_dereference_count


def get_array_indices(rest_of_path: str):
    """
    Given a string that starts with '[', parse the array indices and return them as a list.
    Supports integer indices only. Supports multidimensional arrays (e.g. [1][2] in which
    case it returns [1, 2]).
    """
    array_indices: list[int] = []
    while rest_of_path.startswith("["):
        closing_bracket_pos = rest_of_path.find("]")
        if closing_bracket_pos == -1:
            raise Exception(f"ERROR: Expected ] in {rest_of_path}")
        array_index = rest_of_path[1:closing_bracket_pos]
        array_indices.append(int(array_index))
        rest_of_path = rest_of_path[closing_bracket_pos + 1 :]
    return array_indices, rest_of_path


def resolve_unnamed_union_member(type_die: ElfDie, member_name: str):
    """
    Given a die that contains an unnamed union of type type_die, and a member path
    represening a member of the unnamed union, return the die of the unnamed union.
    """
    for child in type_die.iter_children():
        if "DW_AT_name" not in child.attributes and child.tag == "DW_TAG_member":
            union_type = child.resolved_type
            for union_member_child in union_type.iter_children():
                if union_member_child.name == member_name:
                    return child
    return None


def mem_access(elf: ParsedElfFile, access_path, mem_access_function):
    """
    Given an access path such as "s_ptr->an_int", "s_ptr->an_int[2]", or "s_ptr->an_int[2][3]",
    calls the mem_access_function to read the memory, and returns the value array.
    """
    debug(f"Accessing {CLR_GREEN}{access_path}{CLR_END}")

    # At the top level, the next name should be found in the elf.variables
    # We also check for pointer dereferences here
    access_path, ptr_dereference_count = get_ptr_dereference_count(access_path)
    name, path_divider, rest_of_path = split_access_path(access_path)
    die: ElfDie = elf.variables[name]
    current_address = die.address
    type_die = die.resolved_type

    num_members_to_read = 1
    while True:
        if path_divider is None or path_divider == "":
            # We reached the end of the path. Call the mem_access_functions, and return the value array.

            # If we have leading *s, dereference the pointer
            while ptr_dereference_count > 0:
                ptr_dereference_count -= 1
                assert type_die is not None
                type_die = type_die.dereference_type
                current_address = mem_access_function(current_address, 4)[0]  # Assuming 4 byte pointers

            # Check if it is a reference
            assert type_die is not None
            if type_die.tag_is("reference_type"):
                type_die = type_die.dereference_type
                current_address = mem_access_function(current_address, 4)[0]  # Dereference the reference

            assert type_die is not None and type_die.size is not None
            bytes_to_read = type_die.size * num_members_to_read
            return (
                mem_access_function(current_address, bytes_to_read),
                current_address,
                bytes_to_read,
                die.value,
                type_die,
            )
        elif path_divider == ".":
            if num_members_to_read > 1:
                raise Exception(f"ERROR: Cannot access {name} as a single value")
            member_name, path_divider, rest_of_path = split_access_path(rest_of_path)
            assert type_die is not None and member_name is not None
            child_die = type_die.get_child_by_name(member_name)
            if not child_die:
                child_die = resolve_unnamed_union_member(type_die, member_name)
            if not child_die:
                assert type_die.path is not None
                member_path = type_die.path + "::" + member_name
                raise Exception(f"ERROR: Cannot find {member_path}")
            die = child_die
            type_die = die.resolved_type
            assert current_address is not None and die.address is not None
            current_address += die.address

        elif path_divider == "->":
            if num_members_to_read > 1:
                raise Exception(f"ERROR: Cannot access {name} as a single value")
            member_name, path_divider, rest_of_path = split_access_path(rest_of_path)
            assert type_die is not None
            if not type_die.tag_is("pointer_type"):
                raise Exception(f"ERROR: {type_die.path} is not a pointer")
            assert type_die.dereference_type is not None
            type_die = type_die.dereference_type.resolved_type
            pointer_address = mem_access_function(current_address, 4)[0] if die.value is None else die.value
            assert type_die is not None and member_name is not None
            child_die = type_die.get_child_by_name(member_name)
            if not child_die:
                child_die = resolve_unnamed_union_member(type_die, member_name)
            if not child_die:
                assert type_die.path is not None
                member_path = type_die.path + "::" + member_name
                raise Exception(f"ERROR: Cannot find {member_path}")
            die = child_die
            type_die = die.resolved_type
            current_address = pointer_address + die.address  # Assuming 4 byte pointers

        elif path_divider == "[":
            if num_members_to_read > 1:
                raise Exception(f"INTERNAL ERROR: An array of arrays should be processed in a single call")
            array_indices, rest_of_path = get_array_indices("[" + rest_of_path)
            assert type_die is not None
            element_type_die, array_member_offset, num_members_to_read = get_array_member_offset(
                type_die, array_indices
            )
            element_size = element_type_die.size
            assert element_size is not None and current_address is not None
            current_address += element_size * array_member_offset
            rest_of_path = "ARRAY" + rest_of_path
            member_name, path_divider, rest_of_path = split_access_path(rest_of_path)
            type_die = element_type_die
        else:
            raise Exception(f"ERROR: Unknown divider {path_divider}")


def get_array_member_offset(array_type: ElfDie, array_indices: list[int]):
    """
    Given a list of array_indices of a multidimensional array:
     - Return element type with the offset in bytes.
     - Also, return the number of elements to read to get to the all the subarray elements, in
       case of multidimensional arrays with only a portion of the indices specified.

    For example, for int A[2][3]:
    - if array_indices is [0][0], we return (int, 0, 1): a single element of at offset 0
    - if array_indices is [0][1], we return (int, 1, 1): a single element of at offset 1
    - if array_indices is [1][0], we return (int, 3, 1)): a single element of at offset 3
    - if array_indices is [1],    we return (int, 3, 3): 3 elements at offset 3
    """
    if not array_type.tag_is("pointer_type") and not array_type.tag_is("array_type"):
        raise Exception(f"ERROR: {array_type.name} is not a pointer or an array")
    else:
        if array_type.tag_is("pointer_type"):
            array_element_type = array_type.dereference_type
        else:
            array_element_type = array_type.array_element_type
        assert array_element_type is not None

        # 1. Find array dimensions
        array_dimensions = []
        for child in array_type.iter_children():
            if "DW_AT_upper_bound" in child.attributes:
                upper_bound = child.attributes["DW_AT_upper_bound"].value
                array_dimensions.append(upper_bound + 1)

        # 2. Compute subarray sizes in elements. Each element of subarray_sizes stores the number
        # of elements per value in array_indices for the corresponding dimension. For example,
        # if we have a 2D array of integers A[2][3], the subarray_sizes will be [3, 1] because we
        # move 3 elements for each value in array_indices[0] and 1 element for each value
        # in array_indices[1].
        subarray_sizes = [1]  # In elements
        for i in reversed(range(len(array_dimensions) - 1)):
            subarray_size = array_dimensions[i + 1] * subarray_sizes[0]
            subarray_sizes.insert(0, subarray_size)

        # 3. Compute offset in bytes
        offset = 0
        for i in range(len(array_indices)):
            if array_indices[i] >= array_dimensions[i]:
                raise Exception(f"ERROR: Array index {array_indices[i]} is out of bounds")
            else:
                offset += array_indices[i] * subarray_sizes[i]
        num_elements_to_read = subarray_sizes[len(array_indices) - 1]
        return array_element_type, offset, num_elements_to_read


def access_logger(addr, size_bytes):
    """
    A simple memory reader emulator that prints all memory accesses
    """
    print(f"RD {hex(addr)} - {size_bytes} bytes")
    # We must return what we read to support dereferencing
    words_read = [i for i in range((size_bytes - 1) // 4 + 1)]
    return words_read


class FileInterface:
    def __init__(self):
        pass

    def get_binary(self, file_path):
<<<<<<< HEAD
        return open(file_path, 'rb')
=======
        return open(file_path, "rb")

    def get_file(self, file_path: str) -> str:
        with open(file_path, "r") as f:
            return f.read()
>>>>>>> 71bd0b9f


if __name__ == "__main__":
    args = docopt(__doc__)
    elf_file_path = args["<elf-file>"]
    access_path = args["<access-path>"]
    debug_enabled = args["--debug"]

    file_ifc = FileInterface()
<<<<<<< HEAD
    name_dict = read_elf(file_ifc, elf_file_path)
=======
    elf = read_elf(file_ifc, elf_file_path)
>>>>>>> 71bd0b9f
    if access_path:
        mem_access(elf, access_path, access_logger)
    else:
        # Debugging display
        header = [
            "Category",
            "Path",
            "Resolved Type Path",
            "Size",
            "Addr",
            "Hex Addr",
            "Value",
            "Hex Value",
        ]
        header.append("DIE offset")
        if debug_enabled:
            header.append("DIE")

        rows = []
<<<<<<< HEAD
        for cat, cat_dict in name_dict.items():
            if cat in ['dwarf', 'file-line', 'frame-info', 'symbols']:  # Skip non-DIE objects
                continue
            for key, die in cat_dict.items():
                if not hasattr(die, 'path'):  # Skip if not a DIE object
=======
        for cat, cat_dict in elf._recursed_dwarf.items():
            for key, die in cat_dict.items():
                if not hasattr(die, "path"):  # Skip if not a DIE object
>>>>>>> 71bd0b9f
                    continue
                if key != die.path:
                    print(f"{CLR_RED}ERROR: key {key} != die.get_path() {die.path}{CLR_END}")
                resolved_type_path = die.resolved_type.path
                if resolved_type_path:  # Some DIEs are just refences to other DIEs. We skip them.
                    # Safely handle address display
                    addr = die.address
                    addr_hex = ""
                    if addr is not None:
                        try:
                            addr_hex = hex(addr)
                        except TypeError:
                            addr_hex = str(addr)  # Fallback to string representation for non-integer addresses
<<<<<<< HEAD
                    
=======

>>>>>>> 71bd0b9f
                    # Safely handle value display
                    val = die.value
                    val_hex = ""
                    if val is not None:
                        try:
                            val_hex = hex(val)
                        except TypeError:
                            val_hex = str(val)  # Fallback to string representation for non-integer values
<<<<<<< HEAD
                    
=======

>>>>>>> 71bd0b9f
                    row = [
                        cat,
                        die.path,
                        resolved_type_path,
                        die.size,
                        addr,
                        addr_hex,
                        val,
                        val_hex,
                    ]
                    row.append(hex(die.offset))
                    if debug_enabled:
                        row.append(str(die))
                    rows.append(row)

        print(tabulate(rows, headers=header, showindex=False, disable_numparse=True))


# TODO:
# 2. Integration into TTExaLens:
#   - Fuzzy search for autocomplete
#   - Real memory reader function
#   - Test<|MERGE_RESOLUTION|>--- conflicted
+++ resolved
@@ -468,7 +468,7 @@
                 # Check if the first opcode is DW_OP_addr (0x03)
                 if isinstance(block, bytes) and len(block) > 0 and block[0] == 0x03:
                     addr = int.from_bytes(block[1:], byteorder="little")
-                elif hasattr(block, '__iter__'):
+                elif hasattr(block, "__iter__"):
                     # If it's a list of operations, we can't determine a single address
                     addr = None
             else:
@@ -1138,15 +1138,11 @@
         pass
 
     def get_binary(self, file_path):
-<<<<<<< HEAD
-        return open(file_path, 'rb')
-=======
         return open(file_path, "rb")
 
     def get_file(self, file_path: str) -> str:
         with open(file_path, "r") as f:
             return f.read()
->>>>>>> 71bd0b9f
 
 
 if __name__ == "__main__":
@@ -1156,11 +1152,7 @@
     debug_enabled = args["--debug"]
 
     file_ifc = FileInterface()
-<<<<<<< HEAD
-    name_dict = read_elf(file_ifc, elf_file_path)
-=======
     elf = read_elf(file_ifc, elf_file_path)
->>>>>>> 71bd0b9f
     if access_path:
         mem_access(elf, access_path, access_logger)
     else:
@@ -1180,17 +1172,9 @@
             header.append("DIE")
 
         rows = []
-<<<<<<< HEAD
-        for cat, cat_dict in name_dict.items():
-            if cat in ['dwarf', 'file-line', 'frame-info', 'symbols']:  # Skip non-DIE objects
-                continue
-            for key, die in cat_dict.items():
-                if not hasattr(die, 'path'):  # Skip if not a DIE object
-=======
         for cat, cat_dict in elf._recursed_dwarf.items():
             for key, die in cat_dict.items():
                 if not hasattr(die, "path"):  # Skip if not a DIE object
->>>>>>> 71bd0b9f
                     continue
                 if key != die.path:
                     print(f"{CLR_RED}ERROR: key {key} != die.get_path() {die.path}{CLR_END}")
@@ -1204,11 +1188,7 @@
                             addr_hex = hex(addr)
                         except TypeError:
                             addr_hex = str(addr)  # Fallback to string representation for non-integer addresses
-<<<<<<< HEAD
-                    
-=======
-
->>>>>>> 71bd0b9f
+
                     # Safely handle value display
                     val = die.value
                     val_hex = ""
@@ -1217,11 +1197,7 @@
                             val_hex = hex(val)
                         except TypeError:
                             val_hex = str(val)  # Fallback to string representation for non-integer values
-<<<<<<< HEAD
-                    
-=======
-
->>>>>>> 71bd0b9f
+
                     row = [
                         cat,
                         die.path,
