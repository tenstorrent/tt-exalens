#!/usr/bin/env python3
# SPDX-FileCopyrightText: © 2024 Tenstorrent AI ULC

# SPDX-License-Identifier: Apache-2.0
"""
Description:

    This program parses an ELF file and extracts the information from the DWARF
    section. By default, it prints all the information in a table.

    If access-path is specified, it prints the memory access path to read the
    variable pointed to by the access-path. For example, if the access-path is
    "s_ptr->an_int", it prints the memory access path to read the variable
    pointed to by s_ptr->an_int. In this case, it will print two memory accesses
    (one for reading s_ptr and one for reading s_ptr->an_int).

    Access-path supports structures, pointer dereferences, references, and arrays.
    For arrays, the indices must be integers. For example, this is allowed:
    "s_global_var.my_coordinate_matrix_ptr->matrix[2][3].x".

    Dereferending a pointer with * is supported only at the top level. For example,
    this is allowed: "*s_global_var.my_member".

Usage:
  parse_elf.py <elf-file> [ <access-path> ] [ -d | --debug ]

Options:
  -d --debug             Enable debug messages

Arguments:
  elf-file               ELF file to parse
  access-path            Access path to a variable in the ELF file

Examples:
  parse_elf.py ./build/riscv-src/wormhole/sample.brisc.elf

  Options:
  -h --help      Show this screen.
"""
from __future__ import annotations
from functools import cached_property
import os
import re
from typing import Callable, Dict, Optional, TYPE_CHECKING

if TYPE_CHECKING:
    from ttexalens.debug_risc import RiscDebug

try:
    from elftools.elf.elffile import ELFFile
    from elftools.elf.sections import SymbolTableSection
    from elftools.dwarf.callframe import FDE
    from elftools.dwarf.compileunit import CompileUnit as DWARF_CU
    from elftools.dwarf.dwarf_expr import DWARFExprParser
    from elftools.dwarf.dwarfinfo import DWARFInfo
    from elftools.dwarf.die import DIE as DWARF_DIE
    from elftools.dwarf.locationlists import LocationParser, LocationExpr
    from docopt import docopt
    from tabulate import tabulate
    import cxxfilt
except:
    print(
        "ERROR: Please install dependencies with: pip install tt-pyelftools docopt fuzzywuzzy python-Levenshtein tabulate"
    )
    exit(1)

CLR_RED = "\033[31m"
CLR_GREEN = "\033[32m"
CLR_BLUE = "\033[34m"
CLR_GREY = "\033[37m"
CLR_ORANGE = "\033[38:2:205:106:0m"
CLR_WHITE = "\033[38:2:255:255:255m"
CLR_END = "\033[0m"

# Helpers
debug_enabled = False


def debug(msg):
    if debug_enabled:
        print(msg)


def strip_DW_(s):
    """
    Removes DW_AT_, DW_TAG_ and other DW_* prefixes from the string
    """
    return re.sub(r"^DW_[^_]*_", "", s)


class ElfDwarf:
    def __init__(self, dwarf: DWARFInfo):
        self.dwarf = dwarf
        self._cus: Dict[int, ElfCompileUnit] = {}

    @cached_property
    def range_lists(self):
        return self.dwarf.range_lists()

    @cached_property
    def location_lists(self):
        return self.dwarf.location_lists()

    @cached_property
    def location_parser(self):
        return LocationParser(self.location_lists)

    def get_cu(self, dwarf_cu: DWARF_CU):
        cu = self._cus.get(id(dwarf_cu))
        if cu == None:
            cu = ElfCompileUnit(self, dwarf_cu)
            self._cus[id(dwarf_cu)] = cu
        return cu

    def get_die(self, dwarf_die: DWARF_DIE):
        dwarf_cu = dwarf_die.cu
        cu = self.get_cu(dwarf_cu)
        return cu.get_die(dwarf_die)

    def iter_CUs(self):
        for cu in self.dwarf.iter_CUs():
            yield self.get_cu(cu)

    def find_function_by_address(self, address):
        """
        Given an address, find the function that contains that address. Goes through all CUs and all DIEs and all inlined functions.
        """
        # Try to find CU that contains this address
        for cu in self.iter_CUs():
            # Top DIE should contain the address
            top_die = cu.top_DIE
            for range in top_die.address_ranges:
                if range[0] <= address < range[1]:
                    # Try to recurse until we find last child that contains the address
                    result_die = top_die
                    found = True
                    while found:
                        found = False
                        for child in result_die.iter_children():
                            for range in child.address_ranges:
                                if range[0] <= address < range[1]:
                                    result_die = child
                                    found = True
                                    break
                    return result_die

        # We failed to find the function
        return None

    @cached_property
    def file_lines_ranges(self):
        result = dict()
        for cu in self.iter_CUs():
            lineprog = cu.line_program
            if lineprog is None:
                continue
            delta = 1 if lineprog.header.version < 5 else 0
            previous_entry = None
            for entry in lineprog.get_entries():
                if entry.state is None:
                    continue

                file_entry = lineprog["file_entry"][entry.state.file - delta]
                directory = lineprog["include_directory"][file_entry.dir_index].decode("utf-8")
                filename = file_entry.name.decode("utf-8")
                filename = os.path.join(directory, filename)
                line = entry.state.line
                column = entry.state.column
                current_entry = (entry.state.address, filename, line, column)
                if previous_entry is not None:
                    result[(previous_entry[0], current_entry[0])] = (
                        previous_entry[1],
                        previous_entry[2],
                        previous_entry[3],
                    )
                previous_entry = current_entry
            if previous_entry is not None:
                result[(previous_entry[0], previous_entry[0] + 4)] = (
                    previous_entry[1],
                    previous_entry[2],
                    previous_entry[3],
                )
        return result

    def find_file_line_by_address(self, address):
        ranges = self.file_lines_ranges
        for (start, end), info in ranges.items():
            if start <= address < end:
                return info
        return None


class ElfDwarfWithOffset(ElfDwarf):
    def __init__(self, my_dwarf: ElfDwarf, loaded_offset: int):
        super().__init__(my_dwarf.dwarf)
        self._my_dwarf = my_dwarf
        self.loaded_offset = loaded_offset

    @cached_property
    def range_lists(self):
        return self._my_dwarf.range_lists

    @cached_property
    def location_lists(self):
        return self._my_dwarf.location_lists

    @cached_property
    def location_parser(self):
        return self._my_dwarf.location_parser

    def get_cu(self, dwarf_cu: DWARF_CU):
        return self._my_dwarf.get_cu(dwarf_cu)

    def get_die(self, dwarf_die: DWARF_DIE):
        return self._my_dwarf.get_die(dwarf_die)

    def iter_CUs(self):
        return self._my_dwarf.iter_CUs()

    def find_function_by_address(self, address):
        address += self.loaded_offset
        return self._my_dwarf.find_function_by_address(address)

    @cached_property
    def file_lines_ranges(self):
        return self._my_dwarf.file_lines_ranges

    def find_file_line_by_address(self, address):
        address += self.loaded_offset
        return self._my_dwarf.find_file_line_by_address(address)


class ElfCompileUnit:
    def __init__(self, dwarf: ElfDwarf, dwarf_cu: DWARF_CU):
        self.dwarf = dwarf
        self.dwarf_cu = dwarf_cu
        self.offsets: Dict[int, ElfDie] = {}
        self._dies: Dict[int, ElfDie] = {}

    def get_die(self, dwarf_die: DWARF_DIE):
        die = self._dies.get(id(dwarf_die))
        if die == None:
            die = ElfDie(self, dwarf_die)
            self._dies[id(dwarf_die)] = die
            assert die.offset not in self.offsets
            self.offsets[die.offset] = die
        return die

    @cached_property
    def top_DIE(self):
        return self.get_die(self.dwarf_cu.get_top_DIE())

    @cached_property
    def line_program(self):
        return self.dwarf.dwarf.line_program_for_CU(self.dwarf_cu)

    @cached_property
    def version(self):
        return self.dwarf_cu["version"]

    @cached_property
    def expression_parser(self):
        return DWARFExprParser(self.dwarf_cu.structs)

    def iter_DIEs(self):
        for die in self.dwarf_cu.iter_DIEs():
            if die.tag is not None:
                yield self.get_die(die)

    def find_DIE_at_local_offset(self, local_offset):
        """
        Given a local offset, find the DIE that has that offset
        """
        die = self.offsets.get(local_offset + self.dwarf_cu.cu_offset)
        if die != None:
            return die
        for die in self.iter_DIEs():
            if die.offset == local_offset + self.dwarf_cu.cu_offset:
                assert local_offset + self.dwarf_cu.cu_offset in self.offsets
                return die
        return None

    def find_DIE_that_specifies(self, die: "ElfDie"):
        """
        Given a DIE, find another DIE that specifies it. For example, if the DIE is a
        variable, find the DIE that defines the variable.

        IMPROVE: What if there are multiple dies to return?
        """
        for cu in self.dwarf.iter_CUs():
            for iter_die in cu.iter_DIEs():
                if len(iter_die.attributes) > 1:
                    if "DW_AT_specification" in iter_die.attributes:
                        if iter_die.get_DIE_from_attribute("DW_AT_specification") == die:
                            return iter_die
                    if "DW_AT_abstract_origin" in iter_die.attributes:
                        if iter_die.get_DIE_from_attribute("DW_AT_abstract_origin") == die:
                            return iter_die
        return None


# We only care about the stuff we can use for probing the memory
IGNORE_TAGS = set(
    [
        "DW_TAG_compile_unit",
        "DW_TAG_formal_parameter",
        "DW_TAG_unspecified_parameters",
    ]
)


class ElfDie:
    """
    A wrapper around DIE class from pyelftools that adds some helper functions.
    """

    def __init__(self, cu: ElfCompileUnit, dwarf_die: DWARF_DIE):
        self.cu = cu
        self.dwarf_die = dwarf_die

        assert type(dwarf_die.tag) == str
        self.tag: str = dwarf_die.tag
        self.attributes = dwarf_die.attributes
        self.offset = dwarf_die.offset
        self.children_by_name: dict[str, ElfDie] = {}

    def get_child_by_name(self, child_name: str):
        child = self.children_by_name.get(child_name)
        if child == None:
            for die in self.iter_children():
                if die.name is None:
                    continue
                assert die.name not in self.children_by_name or self.children_by_name[die.name] == die
                self.children_by_name[die.name] = die
                if die.name == child_name:
                    return die
        return child

    @cached_property
    def local_offset(self):
        if "DW_AT_type" in self.attributes:
            return self.attributes["DW_AT_type"].value
        return None

    @cached_property
    def category(self):
        """
        We lump all the DIEs into the following categories
        """
        if self.tag.endswith("_type") or self.tag == "DW_TAG_typedef":
            return "type"
        elif self.tag == "DW_TAG_enumerator":
            return "enumerator"
        elif self.tag == "DW_TAG_variable":
            return "variable"
        elif self.tag == "DW_TAG_member":
            return "member"
        elif self.tag == "DW_TAG_subprogram":
            return "subprogram"
        elif self.tag in IGNORE_TAGS:
            pass  # Just skip these tags
        elif self.tag == "DW_TAG_namespace":
            return "type"
        elif self.tag == "DW_TAG_inlined_subroutine":
            return "inlined_function"
        elif self.tag == "DW_TAG_lexical_block":
            return "lexical_block"
        elif (
            self.tag == "DW_TAG_imported_declaration"
            or self.tag == "DW_TAG_imported_module"
            or self.tag == "DW_TAG_template_type_param"
            or self.tag == "DW_TAG_template_value_param"
            or self.tag == "DW_TAG_call_site"
            or self.tag == "DW_TAG_GNU_call_site"
            or self.tag == "DW_TAG_GNU_template_parameter_pack"
            or self.tag == "DW_TAG_GNU_formal_parameter_pack"
            or self.tag == "DW_TAG_inheritance"
        ):
            return None
        else:
            print(f"{CLR_RED}Don't know how to categorize tag: {self.tag}{CLR_END}")
            return None

    @cached_property
    def path(self):
        """
        Returns full path of the DIE, including the parent DIEs
            e.g. <parent.get_path()...>::<self.get_name()>
        """
        parent = self.parent
        name = self.name

        if self.category == "subprogram" and "DW_AT_specification" in self.attributes:
            dwarf_die = self.dwarf_die.get_DIE_from_attribute("DW_AT_specification")
            die = self.cu.dwarf.get_die(dwarf_die)
            if die is not None:
                return die.path

        if parent and parent.tag != "DW_TAG_compile_unit":
            parent_path = parent.path
            return f"{parent_path}::{name}"

        return name

    @cached_property
    def resolved_type(self) -> "ElfDie":
        """
        Resolve to underlying type
        TODO: test typedefs, this looks overly complicated
        """
        if self.tag == "DW_TAG_typedef" and self.local_offset != None:
            typedef_DIE = self.cu.find_DIE_at_local_offset(self.local_offset)
            if typedef_DIE:  # If typedef, recursivelly do it
                return typedef_DIE.resolved_type
        elif self.tag == "DW_TAG_const_type" and self.local_offset != None:
            typedef_DIE = self.cu.find_DIE_at_local_offset(self.local_offset)
            if typedef_DIE:  # If typedef, recursivelly do it
                return typedef_DIE.resolved_type
        elif self.tag == "DW_TAG_volatile_type" and self.local_offset != None:
            typedef_DIE = self.cu.find_DIE_at_local_offset(self.local_offset)
            if typedef_DIE:  # If typedef, recursivelly do it
                return typedef_DIE.resolved_type
        elif self.category != "type" and "DW_AT_type" in self.attributes and self.local_offset != None:
            type_die = self.cu.find_DIE_at_local_offset(self.local_offset)
            if type_die is not None:
                if (
                    type_die.tag == "DW_TAG_typedef"
                    or type_die.tag == "DW_TAG_const_type"
                    or type_die.tag == "DW_TAG_volatile_type"
                ):
                    return type_die.resolved_type
                return type_die
        return self

    @cached_property
    def dereference_type(self):
        """
        Dereference a pointer type to get the type of what it points to
        """
        if self.tag == "DW_TAG_pointer_type" or self.tag == "DW_TAG_reference_type":
            if "DW_AT_type" not in self.attributes:
                return None
            dereference_Type = self.cu.find_DIE_at_local_offset(self.local_offset)
            if dereference_Type is not None:
                return dereference_Type.resolved_type
        return None

    @cached_property
    def array_element_type(self):
        """
        Get the type of the elements of an array
        """
        if self.tag == "DW_TAG_array_type":
            element_type = self.cu.find_DIE_at_local_offset(self.local_offset)
            if element_type is not None:
                return element_type.resolved_type
        return None

    @cached_property
    def size(self) -> int | None:
        """
        Return the size in bytes of the DIE
        """
        if "DW_AT_byte_size" in self.attributes:
            return self.attributes["DW_AT_byte_size"].value

        if self.tag == "DW_TAG_pointer_type":
            return 4  # Assuming 32-bit pointer

        if self.tag == "DW_TAG_array_type":
            array_size = 1
            for child in self.iter_children():
                if "DW_AT_upper_bound" in child.attributes:
                    upper_bound = child.attributes["DW_AT_upper_bound"].value
                    array_size *= upper_bound + 1
            elem_die = self.cu.find_DIE_at_local_offset(self.local_offset)
            if elem_die is not None:
                elem_size = elem_die.size
                if elem_size is not None:
                    return array_size * elem_size

        if "DW_AT_type" in self.attributes:
            type_die = self.cu.find_DIE_at_local_offset(self.local_offset)
            if type_die is not None:
                return type_die.size

        return None

    @cached_property
    def address(self) -> int | None:
        """
        Return the address of the DIE within the parent type
        """
        return self.__get_address_recursed(allow_recursion=True)

    def __get_address_recursed(self, allow_recursion: bool) -> int | None:
        addr = None
        if "DW_AT_data_member_location" in self.attributes:
            addr = self.attributes["DW_AT_data_member_location"].value
        else:
<<<<<<< HEAD
            location = self.attributes.get("DW_AT_location")
            if location:
                # Assuming the location's form is a block
                block = location.value
                # Check if the first opcode is DW_OP_addr (0x03)
                if block[0] == 0x03:
                    addr = int.from_bytes(block[1:], byteorder="little")
                elif hasattr(block, "__iter__"):
                    # If it's a list of operations, we can't determine a single address
                    addr = None
=======
            location_attribute = self.attributes.get("DW_AT_location")
            location_parser = self.cu.dwarf.location_parser
            if location_attribute:
                location = location_parser.parse_from_attribute(location_attribute, self.cu.version, self.dwarf_die)
                if isinstance(location, LocationExpr):
                    parsed = self.cu.expression_parser.parse_expr(location.loc_expr)
                    if len(parsed) == 1 and parsed[0].op_name == "DW_OP_addr":
                        assert len(parsed[0].args) == 1
                        addr = parsed[0].args[0]
                    elif len(parsed) == 1 and parsed[0].op_name == "DW_OP_addrx":
                        assert len(parsed[0].args) == 1
                        index = parsed[0].args[0]
                        addr = self.cu.dwarf.dwarf.get_addr(self.cu.dwarf_cu, index)
                    else:
                        # We have expression that needs to be evaluated and applied in order to get to location value.
                        # In order for this to work, we need to return expression that needs to be evaluated in mem_access method.
                        pass
                elif isinstance(location, list):
                    # We have list of expressions. All need to be evaluated and applied in order to get to location value.
                    # In order for this to work, we need to return expression that needs to be evaluated in mem_access method.
                    # for loc in location:
                    #     parsed = self.cu.expression_parser.parse_expr(loc.loc_expr)
                    pass
>>>>>>> 38f9045f
            else:
                if allow_recursion and (
                    not "DW_AT_artificial" in self.attributes or not self.attributes["DW_AT_artificial"].value
                ):
                    if "DW_AT_specification" in self.attributes:
                        other_die = self.get_DIE_from_attribute("DW_AT_specification")
                    elif "DW_AT_abstract_origin" in self.attributes:
                        other_die = self.get_DIE_from_attribute("DW_AT_abstract_origin")
                    else:
                        other_die = self.cu.find_DIE_that_specifies(self)
                    if other_die:
                        addr = other_die.__get_address_recursed(allow_recursion=False)

        if addr is None:
            if (
                self.tag_is("enumerator")
                or self.tag_is("namespace")
                or self.tag.endswith("_type")
                or self.tag_is("typedef")
            ):
                # Then we are not expecting an address
                pass
            elif self.parent is not None and self.parent.tag == "DW_TAG_union_type":
                return 0  # All members of a union start at the same address
            else:
                if self.attributes.get("DW_AT_const_value"):
                    return self.attributes["DW_AT_const_value"].value
                else:
                    print(f"{CLR_RED}ERROR: Cannot find address for {self}{CLR_END}")
        return addr

    @cached_property
    def value(self):
        """
        Return the value of the DIE
        """
        if "DW_AT_const_value" in self.attributes:
            return self.attributes["DW_AT_const_value"].value
        return None

    @cached_property
    def linkage_name(self):
        if "DW_AT_linkage_name" in self.attributes:
            value = self.attributes["DW_AT_linkage_name"].value
            try:
                return cxxfilt.demangle(value.decode("utf-8"))
            except:
                pass

        return None

    @cached_property
    def name(self):
        """
        Return the name of the DIE
        """

        if "DW_AT_name" in self.attributes:
            name_value = self.attributes["DW_AT_name"].value
            if name_value is not None:
                name = name_value.decode("utf-8")
            else:
                name = None
        elif "DW_AT_specification" in self.attributes:
            dwarf_die = self.dwarf_die.get_DIE_from_attribute("DW_AT_specification")
            die = self.cu.dwarf.get_die(dwarf_die)
            if die is not None:
                name = die.name
            else:
                name = None
        elif self.tag_is("pointer_type"):
            if self.dereference_type is None:
                name = "?"
            else:
                name = f"{self.dereference_type.name}*"
        elif self.tag_is("reference_type"):
            if self.dereference_type is not None:
                name = f"{self.dereference_type.name}&"
            else:
                name = "?Unknown?&"
        elif "DW_AT_abstract_origin" in self.attributes:
<<<<<<< HEAD
            dwarf_die = self.dwarf_die.get_DIE_from_attribute("DW_AT_abstract_origin")
            die = self.cu.dwarf.get_die(dwarf_die)
            name = die.path if self.category == "inlined_function" else die.name
=======
            die = self.get_DIE_from_attribute("DW_AT_abstract_origin")
            if die is not None:
                name = die.name
            else:
                name = None
>>>>>>> 38f9045f
        else:
            # We can't figure out the name of this variable. Just give it a name based on the ELF offset.
            name = f"{self.tag}-{hex(self.offset)}"

        return name

    @cached_property
    def address_ranges(self) -> list[tuple]:
        if "DW_AT_low_pc" in self.attributes and "DW_AT_high_pc" in self.attributes:
            return [
                (
                    self.attributes["DW_AT_low_pc"].value,
                    self.attributes["DW_AT_low_pc"].value + self.attributes["DW_AT_high_pc"].value,
                )
            ]
        elif "DW_AT_ranges" in self.attributes:
            assert self.cu.dwarf.range_lists is not None
            ranges = self.cu.dwarf.range_lists.get_range_list_at_offset(self.attributes["DW_AT_ranges"].value)
            return [(r.begin_offset, r.end_offset) for r in ranges]
        else:
            child_ranges = []
            for child in self.iter_children():
                child_ranges.extend(child.address_ranges)

            if child_ranges:
                # Compute the overall range
                min_address = min(r[0] for r in child_ranges)
                max_address = max(r[1] for r in child_ranges)
                return [(min_address, max_address)]

        return []

    @cached_property
    def decl_file_info(self):
        file = None
        line = None
        column = None
        if "DW_AT_decl_file" in self.attributes:
            file_entry = self.cu.line_program["file_entry"][self.attributes["DW_AT_decl_file"].value]
            directory = self.cu.line_program["include_directory"][file_entry.dir_index].decode("utf-8")
            file = file_entry.name.decode("utf-8")
            file = os.path.join(directory, file)
        if "DW_AT_decl_line" in self.attributes:
            line = self.attributes["DW_AT_decl_line"].value
        if "DW_AT_decl_column" in self.attributes:
            column = self.attributes["DW_AT_decl_column"].value
        return (file, line, column)

    @cached_property
    def call_file_info(self):
        file = None
        line = None
        column = None
        if "DW_AT_call_file" in self.attributes and self.cu.line_program is not None:
            file_entry = self.cu.line_program["file_entry"][self.attributes["DW_AT_call_file"].value]
            directory = self.cu.line_program["include_directory"][file_entry.dir_index].decode("utf-8")
            file = file_entry.name.decode("utf-8")
            file = os.path.join(directory, file)
        if "DW_AT_call_line" in self.attributes:
            line = self.attributes["DW_AT_call_line"].value
        if "DW_AT_call_column" in self.attributes:
            column = self.attributes["DW_AT_call_column"].value
        return (file, line, column)

    def iter_children(self):
        """
        Iterate over all children of this DIE
        """
        for child in self.dwarf_die.iter_children():
            yield self.cu.get_die(child)

    def get_DIE_from_attribute(self, attribute_name: str):
        if attribute_name in self.attributes:
            dwarf_die = self.dwarf_die.get_DIE_from_attribute(attribute_name)
            return self.cu.dwarf.get_die(dwarf_die)
        return None

    @cached_property
    def parent(self):
        """
        A parent of a variable is the struct it is defined in. It is a type.
        """
        parent = self.dwarf_die.get_parent()
        if parent:
            return self.cu.get_die(parent)
        return None

    def __repr__(self):
        """
        Return a string representation of the DIE for debugging
        """
        attrs = []
        for attr_name in self.attributes.keys():
            attr_value = self.attributes[attr_name].value
            if isinstance(attr_value, bytes):
                attr_value = attr_value.decode("utf-8")
            attrs.append(f"{strip_DW_(attr_name)}={attr_value}")
        return f"{strip_DW_(self.tag)}({', '.join(attrs)}) offset={hex(self.offset)}"

    def tag_is(self, tag):
        return self.tag == f"DW_TAG_{tag}"


# end class MY_DIE


def process_die(die: ElfDie, recurse_dict, r_depth):
    """
    Processes a DIE, adds it to the recurse_dict if needed, and returns True if we
    should recurse into its children
    """

    def log(str):
        debug(f"{'  ' * (r_depth+1)}{str}")

    category = die.category
    path = die.path

    # We add test for debug_enabled here, because we don't want string formatting to be executed without printint anything
    global debug_enabled
    if debug_enabled:
        log(
            f"{CLR_BLUE}{path}{CLR_END} {category} {CLR_GREEN}{die.resolved_type.path}{CLR_END} {die.offset}/{hex(die.offset)} {die}"
        )

    if category:
        if category not in recurse_dict:
            recurse_dict[category] = dict()
        recurse_dict[category][path] = die

    recurse_down = category is not None
    return recurse_down


def recurse_die(DIE: ElfDie, recurse_dict, r_depth=0):
    """
    This function visits all children recursively and calls process_DIE() on each
    """
    for child in DIE.iter_children():
        recurse_down = process_die(child, recurse_dict, r_depth)
        if recurse_down:
            recurse_die(child, recurse_dict, r_depth + 1)


def decode_file_line(dwarf: DWARFInfo) -> dict[int, tuple[str, int, int]]:
    PC_to_fileline_map = {}
    for CU in dwarf.iter_CUs():
        lineprog = dwarf.line_program_for_CU(CU)
        if lineprog is None:
            continue
        delta = 1 if lineprog.header.version < 5 else 0
        for entry in lineprog.get_entries():
            if entry.state is None:
                continue

            file_entry = lineprog["file_entry"][entry.state.file - delta]
            directory = lineprog["include_directory"][file_entry.dir_index].decode("utf-8")
            filename = file_entry.name.decode("utf-8")
            filename = os.path.join(directory, filename)
            line = entry.state.line
            column = entry.state.column
            PC_to_fileline_map[entry.state.address] = (filename, line, column)
    return PC_to_fileline_map


class FrameDescription:
    def __init__(self, pc: int, fde: FDE, risc_debug: RiscDebug):
        self.pc = pc
        self.fde = fde
        self.risc_debug = risc_debug

        # Go through fde and try to find one that fits the pc
        decoded = self.fde.get_decoded()
        for entry in decoded.table:
            if entry["pc"] > self.pc:
                break
            self.current_fde_entry = entry

    def read_register(self, register_index: int, cfa: int):
        if self.current_fde_entry is not None and register_index in self.current_fde_entry:
            register_rule = self.current_fde_entry[register_index]
            if register_rule.type == "OFFSET":
                address = cfa + register_rule.arg
            else:
                address = None
            if address is not None:
                return self.risc_debug.read_memory(address)
        return self.risc_debug.read_gpr(register_index)

    def read_previous_cfa(self, current_cfa: Optional[int] = None) -> int | None:
        if self.current_fde_entry is not None and self.fde.cie is not None:
            cfa_location = self.current_fde_entry["cfa"]
            register_index = cfa_location.reg

            # Check if it is first CFA
            if current_cfa is None:
                # We have rule on how to calculate CFA (register_value + offset)
                return self.risc_debug.read_gpr(register_index) + cfa_location.offset
            else:
                # If register is not stored in the current frame, we can calculate it from the previous CFA
                if not register_index in self.current_fde_entry:
                    return current_cfa + cfa_location.offset

                # Just read stored value of the register in current frame
                return self.read_register(register_index, current_cfa)

        # We don't know how to calculate CFA, return 0 which will stop callstack evaluation
        return None


class FrameInfoProvider:
    def __init__(self, dwarf_info):
        self.dwarf_info = dwarf_info
        self.fdes = []

        # Check if we have dwarf_frame CFI section
        if dwarf_info.has_CFI():
            for entry in dwarf_info.CFI_entries():
                if not isinstance(entry, FDE):
                    continue
                start_address = entry.header["initial_location"]
                end_address = start_address + entry.header["address_range"]
                self.fdes.append((start_address, end_address, entry))

    def get_frame_description(self, pc, risc_debug) -> FrameDescription | None:
        for start_address, end_address, fde in self.fdes:
            if start_address <= pc < end_address:
                return FrameDescription(pc, fde, risc_debug)
        return None


class FrameInfoProviderWithOffset(FrameInfoProvider):
    def __init__(self, frame_info: FrameInfoProvider, loaded_offset: int):
        self.dwarf_info = frame_info.dwarf_info
        self.fdes = frame_info.fdes
        self._frame_info = frame_info
        self.loaded_offset = loaded_offset

    def get_frame_description(self, pc, risc_debug) -> FrameDescription | None:
        pc = pc + self.loaded_offset
        return self._frame_info.get_frame_description(pc, risc_debug)


def decode_symbols(elf_file: ELFFile) -> dict[str, int]:
    symbols = {}
    for section in elf_file.iter_sections():
        # Check if it's a symbol table section
        if section.name == ".symtab":
            # Iterate through symbols
            assert isinstance(section, SymbolTableSection)
            for symbol in section.iter_symbols():
                # Check if it's a label symbol
                if symbol["st_info"]["type"] == "STT_NOTYPE" and symbol.name:
                    symbols[symbol.name] = symbol["st_value"]
                elif symbol["st_info"]["type"] == "STT_FUNC":
                    symbols[symbol.name] = symbol["st_value"]
                elif symbol["st_info"]["type"] == "STT_OBJECT":
                    symbols[symbol.name] = symbol["st_value"]
    return symbols


def recurse_dwarf(dwarf: ElfDwarf) -> dict[str, dict[str, ElfDie]]:
    """
    Itaretes recursively over all the DIEs in the DWARF info and returns a dictionary
    with the following keys:
        'variable' - all the variables (top level names)
        'type' - all the types
        'member' - all the members of structures etc
        'enumerator' - all the enumerators in the DWARF info
        'PC' - mappings between PC values and source code locations
    """
    recurse_dict: dict[str, dict[str, ElfDie]] = {
        "variable": dict(),
        "type": dict(),
        "member": dict(),
        "enumerator": dict(),
    }

    for cu in dwarf.iter_CUs():
        top_DIE = cu.top_DIE
        cu_name = "N/A"
        if "DW_AT_name" in top_DIE.attributes:
            cu_name = top_DIE.attributes["DW_AT_name"].value.decode("utf-8")
        debug(f"CU: {cu_name}")

        # Process the names etc
        recurse_die(top_DIE, recurse_dict)

    return recurse_dict


class ParsedElfFile:
    def __init__(self, elf: ELFFile, elf_file_path: str):
        self.elf = elf
        self.elf_file_path = elf_file_path

    @cached_property
    def _dwarf(self) -> ElfDwarf:
        dwarf = self.elf.get_dwarf_info(relocate_dwarf_sections=False)
        return ElfDwarf(dwarf)

    @cached_property
    def _recursed_dwarf(self):
        return recurse_dwarf(self._dwarf)

    @cached_property
    def variables(self):
        return self._recursed_dwarf["variable"]

    @cached_property
    def types(self):
        return self._recursed_dwarf["type"]

    @cached_property
    def members(self):
        return self._recursed_dwarf["member"]

    @cached_property
    def enumerators(self):
        return self._recursed_dwarf["enumerator"]

    @cached_property
    def subprograms(self):
        return self._recursed_dwarf["subprogram"]

    @cached_property
    def code_load_address(self) -> int:
        # TODO: Figure out how GDB knows the load address
        text_sh = self.elf.get_section_by_name(".text")
        if text_sh is None:
            text_sh = self.elf.get_section_by_name(".firmware_text")
        if text_sh is None:
            raise ValueError(f"Could not locate text section in {self.elf_file_path}.")
        return text_sh["sh_addr"]

    @cached_property
    def symbols(self):
        return decode_symbols(self.elf)

    @cached_property
    def file_line(self):
        return decode_file_line(self._dwarf.dwarf)

    @cached_property
    def frame_info(self) -> FrameInfoProvider:
        return FrameInfoProvider(self._dwarf.dwarf)


class ParsedElfFileWithOffset(ParsedElfFile):
    def __init__(self, parsed_elf: ParsedElfFile, load_address: int):
        super().__init__(parsed_elf.elf, parsed_elf.elf_file_path)
        self.parsed_elf = parsed_elf
        self.load_address = load_address
        self.loaded_offset = parsed_elf.code_load_address - load_address

    @cached_property
    def _dwarf(self) -> ElfDwarf:
        return ElfDwarfWithOffset(self.parsed_elf._dwarf, self.loaded_offset)

    @cached_property
    def _recursed_dwarf(self):
        return self.parsed_elf._recursed_dwarf

    @cached_property
    def variables(self):
        return self.parsed_elf.variables

    @cached_property
    def types(self):
        return self.parsed_elf.types

    @cached_property
    def members(self):
        return self.parsed_elf.members

    @cached_property
    def enumerators(self):
        return self.parsed_elf.enumerators

    @cached_property
    def subprograms(self):
        return self.parsed_elf.subprograms

    @cached_property
    def code_load_address(self) -> int:
        return self.loaded_offset

    @cached_property
    def symbols(self):
        return self.parsed_elf.symbols

    @cached_property
    def file_line(self):
        return self.parsed_elf.file_line

    @cached_property
    def frame_info(self) -> FrameInfoProviderWithOffset:
        return FrameInfoProviderWithOffset(self.frame_info, self.code_load_address)


def read_elf(file_ifc, elf_file_path: str, load_address: int | None = None) -> ParsedElfFile:
    """
    Reads the ELF file and returns a dictionary with the DWARF info
    """
    # This is redirected to read from tmp folder in case of remote runs.
    f = file_ifc.get_binary(elf_file_path)
    elf = ELFFile(f)

    if not elf.has_dwarf_info():
        raise ValueError(f"{elf_file_path} does not have DWARF info. Source file must be compiled with -g")
    parsed_elf = ParsedElfFile(elf, elf_file_path)
    if load_address is None:
        return parsed_elf
    return ParsedElfFileWithOffset(parsed_elf, load_address)


#
# Access path parsing / processing
#
def split_access_path(access_path):
    """
    Splits a C language access path into three parts:
    1. The first element of the path.
    2. The dividing element (one of '.', '->', '[').
    3. The rest of the path.
    """
    # Regex pattern to capture the first element, the dividing element, and the rest of the path
    # pattern = r'^([\*]*\w+)(\.|->|\[|\])(.*)$'
    pattern = r"^([\*]*[\w:]+)(\.|->|\[)(.*)$"

    match = re.match(pattern, access_path)

    if match:
        return match.group(1), match.group(2), match.group(3)
    else:
        return access_path, "", ""


def get_ptr_dereference_count(name):
    """
    Given a name, count the number of leading '*'s. Return the name without the leading '*'s, and the count.
    """
    ptr_dereference_count = 0
    while name.startswith("*"):
        name = name[1:]
        ptr_dereference_count += 1
    return name, ptr_dereference_count


def get_array_indices(rest_of_path: str):
    """
    Given a string that starts with '[', parse the array indices and return them as a list.
    Supports integer indices only. Supports multidimensional arrays (e.g. [1][2] in which
    case it returns [1, 2]).
    """
    array_indices: list[int] = []
    while rest_of_path.startswith("["):
        closing_bracket_pos = rest_of_path.find("]")
        if closing_bracket_pos == -1:
            raise Exception(f"ERROR: Expected ] in {rest_of_path}")
        array_index = rest_of_path[1:closing_bracket_pos]
        array_indices.append(int(array_index))
        rest_of_path = rest_of_path[closing_bracket_pos + 1 :]
    return array_indices, rest_of_path


def resolve_unnamed_union_member(type_die: ElfDie, member_name: str):
    """
    Given a die that contains an unnamed union of type type_die, and a member path
    represening a member of the unnamed union, return the die of the unnamed union.
    """
    for child in type_die.iter_children():
        if "DW_AT_name" not in child.attributes and child.tag == "DW_TAG_member":
            union_type = child.resolved_type
            for union_member_child in union_type.iter_children():
                if union_member_child.name == member_name:
                    return child
    return None


def mem_access(elf: ParsedElfFile, access_path: str, mem_access_function: Callable[[int, int, int], list[int]]):
    """
    Given an access path such as "s_ptr->an_int", "s_ptr->an_int[2]", or "s_ptr->an_int[2][3]",
    calls the mem_access_function to read the memory, and returns the value array.
    mem_access_function should be:
        def mem_access(address: int, bytes_to_read: int, elements_to_read: int) -> list[int]:
    """
    debug(f"Accessing {CLR_GREEN}{access_path}{CLR_END}")

    # At the top level, the next name should be found in the elf.variables
    # We also check for pointer dereferences here
    access_path, ptr_dereference_count = get_ptr_dereference_count(access_path)
    name, path_divider, rest_of_path = split_access_path(access_path)
    die: ElfDie = elf.variables[name]
    current_address = die.address
    type_die = die.resolved_type

    num_members_to_read = 1
    while True:
        if path_divider is None or path_divider == "":
            # We reached the end of the path. Call the mem_access_functions, and return the value array.

            # If we have leading *s, dereference the pointer
            while ptr_dereference_count > 0:
                ptr_dereference_count -= 1
                assert type_die is not None
                type_die = type_die.dereference_type
                assert current_address is not None
                current_address = mem_access_function(current_address, 4, 1)[0]  # Assuming 4 byte pointers

            # Check if it is a reference
            assert type_die is not None
            if type_die.tag_is("reference_type"):
                type_die = type_die.dereference_type
                assert current_address is not None
                current_address = mem_access_function(current_address, 4, 1)[0]  # Dereference the reference

            assert current_address is not None and type_die is not None and type_die.size is not None
            bytes_to_read = type_die.size * num_members_to_read
            if type_die.array_element_type is not None and type_die.array_element_type.size is not None:
                return (
                    mem_access_function(
                        current_address,
                        bytes_to_read,
                        num_members_to_read * type_die.size // type_die.array_element_type.size,
                    ),
                    current_address,
                    bytes_to_read,
                    die.value,
                    type_die,
                )
            return (
                mem_access_function(current_address, bytes_to_read, num_members_to_read),
                current_address,
                bytes_to_read,
                die.value,
                type_die,
            )
        elif path_divider == ".":
            if num_members_to_read > 1:
                raise Exception(f"ERROR: Cannot access {name} as a single value")
            member_name, path_divider, rest_of_path = split_access_path(rest_of_path)
            assert type_die is not None and member_name is not None
            child_die = type_die.get_child_by_name(member_name)
            if not child_die:
                child_die = resolve_unnamed_union_member(type_die, member_name)
            if not child_die:
                assert type_die.path is not None
                member_path = type_die.path + "::" + member_name
                raise Exception(f"ERROR: Cannot find {member_path}")
            die = child_die
            type_die = die.resolved_type
            assert current_address is not None and die.address is not None
            current_address += die.address

        elif path_divider == "->":
            if num_members_to_read > 1:
                raise Exception(f"ERROR: Cannot access {name} as a single value")
            member_name, path_divider, rest_of_path = split_access_path(rest_of_path)
            assert type_die is not None
            if not type_die.tag_is("pointer_type"):
                raise Exception(f"ERROR: {type_die.path} is not a pointer")
            assert type_die.dereference_type is not None
            type_die = type_die.dereference_type.resolved_type
            assert current_address is not None
            pointer_address = mem_access_function(current_address, 4, 1)[0] if die.value is None else die.value
            assert type_die is not None and member_name is not None
            child_die = type_die.get_child_by_name(member_name)
            if not child_die:
                child_die = resolve_unnamed_union_member(type_die, member_name)
            if not child_die:
                assert type_die.path is not None
                member_path = type_die.path + "::" + member_name
                raise Exception(f"ERROR: Cannot find {member_path}")
            die = child_die
            type_die = die.resolved_type
            assert die.address is not None
            current_address = pointer_address + die.address  # Assuming 4 byte pointers

        elif path_divider == "[":
            if num_members_to_read > 1:
                raise Exception(f"INTERNAL ERROR: An array of arrays should be processed in a single call")
            array_indices, rest_of_path = get_array_indices("[" + rest_of_path)
            assert type_die is not None
            element_type_die, array_member_offset, num_members_to_read = get_array_member_offset(
                type_die, array_indices
            )
            element_size = element_type_die.size
            assert element_size is not None and current_address is not None
            current_address += element_size * array_member_offset
            rest_of_path = "ARRAY" + rest_of_path
            member_name, path_divider, rest_of_path = split_access_path(rest_of_path)
            type_die = element_type_die
        else:
            raise Exception(f"ERROR: Unknown divider {path_divider}")


def get_array_member_offset(array_type: ElfDie, array_indices: list[int]):
    """
    Given a list of array_indices of a multidimensional array:
     - Return element type with the offset in bytes.
     - Also, return the number of elements to read to get to the all the subarray elements, in
       case of multidimensional arrays with only a portion of the indices specified.

    For example, for int A[2][3]:
    - if array_indices is [0][0], we return (int, 0, 1): a single element of at offset 0
    - if array_indices is [0][1], we return (int, 1, 1): a single element of at offset 1
    - if array_indices is [1][0], we return (int, 3, 1)): a single element of at offset 3
    - if array_indices is [1],    we return (int, 3, 3): 3 elements at offset 3
    """
    if not array_type.tag_is("pointer_type") and not array_type.tag_is("array_type"):
        raise Exception(f"ERROR: {array_type.name} is not a pointer or an array")
    else:
        if array_type.tag_is("pointer_type"):
            array_element_type = array_type.dereference_type
        else:
            array_element_type = array_type.array_element_type
        assert array_element_type is not None

        # 1. Find array dimensions
        array_dimensions = []
        for child in array_type.iter_children():
            if "DW_AT_upper_bound" in child.attributes:
                upper_bound = child.attributes["DW_AT_upper_bound"].value
                array_dimensions.append(upper_bound + 1)

        # 2. Compute subarray sizes in elements. Each element of subarray_sizes stores the number
        # of elements per value in array_indices for the corresponding dimension. For example,
        # if we have a 2D array of integers A[2][3], the subarray_sizes will be [3, 1] because we
        # move 3 elements for each value in array_indices[0] and 1 element for each value
        # in array_indices[1].
        subarray_sizes = [1]  # In elements
        for i in reversed(range(len(array_dimensions) - 1)):
            subarray_size = array_dimensions[i + 1] * subarray_sizes[0]
            subarray_sizes.insert(0, subarray_size)

        # 3. Compute offset in bytes
        offset = 0
        for i in range(len(array_indices)):
            if array_indices[i] >= array_dimensions[i]:
                raise Exception(f"ERROR: Array index {array_indices[i]} is out of bounds")
            else:
                offset += array_indices[i] * subarray_sizes[i]
        num_elements_to_read = subarray_sizes[len(array_indices) - 1]
        return array_element_type, offset, num_elements_to_read


def access_logger(addr, size_bytes, num_elements):
    """
    A simple memory reader emulator that prints all memory accesses
    """
    print(f"RD {hex(addr)} - {size_bytes} bytes")
    # We must return what we read to support dereferencing
    words_read = [i for i in range((size_bytes - 1) // 4 + 1)]
    return words_read


class FileInterface:
    def __init__(self):
        pass

    def get_binary(self, file_path):
        return open(file_path, "rb")

    def get_file(self, file_path: str) -> str:
        with open(file_path, "r") as f:
            return f.read()


if __name__ == "__main__":
    args = docopt(__doc__)
    elf_file_path = args["<elf-file>"]
    access_path = args["<access-path>"]
    debug_enabled = args["--debug"]

    file_ifc = FileInterface()
    elf = read_elf(file_ifc, elf_file_path)
    if access_path:
        mem_access(elf, access_path, access_logger)
    else:
        # Debugging display
        header = [
            "Category",
            "Path",
            "Resolved Type Path",
            "Size",
            "Addr",
            "Hex Addr",
            "Value",
            "Hex Value",
        ]
        header.append("DIE offset")
        if debug_enabled:
            header.append("DIE")

        rows = []
        for cat, cat_dict in elf._recursed_dwarf.items():
            for key, die in cat_dict.items():
                if not hasattr(die, "path"):  # Skip if not a DIE object
                    continue
                if key != die.path:
                    print(f"{CLR_RED}ERROR: key {key} != die.get_path() {die.path}{CLR_END}")
                resolved_type_path = die.resolved_type.path
                if resolved_type_path:  # Some DIEs are just refences to other DIEs. We skip them.
                    # Safely handle address display
                    addr = die.address
                    addr_hex = ""
                    if addr is not None:
                        try:
                            addr_hex = hex(addr)
                        except TypeError:
                            addr_hex = str(addr)  # Fallback to string representation for non-integer addresses

                    # Safely handle value display
                    val = die.value
                    val_hex = ""
                    if val is not None:
                        try:
                            val_hex = hex(val)
                        except TypeError:
                            val_hex = str(val)  # Fallback to string representation for non-integer values

                    row = [
                        cat,
                        die.path,
                        resolved_type_path,
                        die.size,
                        addr,
                        addr_hex,
                        val,
                        val_hex,
                    ]
                    row.append(hex(die.offset))
                    if debug_enabled:
                        row.append(str(die))
                    rows.append(row)

        print(tabulate(rows, headers=header, showindex=False, disable_numparse=True))


# TODO:
# 2. Integration into TTExaLens:
#   - Fuzzy search for autocomplete
#   - Real memory reader function
#   - Test<|MERGE_RESOLUTION|>--- conflicted
+++ resolved
@@ -498,18 +498,6 @@
         if "DW_AT_data_member_location" in self.attributes:
             addr = self.attributes["DW_AT_data_member_location"].value
         else:
-<<<<<<< HEAD
-            location = self.attributes.get("DW_AT_location")
-            if location:
-                # Assuming the location's form is a block
-                block = location.value
-                # Check if the first opcode is DW_OP_addr (0x03)
-                if block[0] == 0x03:
-                    addr = int.from_bytes(block[1:], byteorder="little")
-                elif hasattr(block, "__iter__"):
-                    # If it's a list of operations, we can't determine a single address
-                    addr = None
-=======
             location_attribute = self.attributes.get("DW_AT_location")
             location_parser = self.cu.dwarf.location_parser
             if location_attribute:
@@ -533,7 +521,6 @@
                     # for loc in location:
                     #     parsed = self.cu.expression_parser.parse_expr(loc.loc_expr)
                     pass
->>>>>>> 38f9045f
             else:
                 if allow_recursion and (
                     not "DW_AT_artificial" in self.attributes or not self.attributes["DW_AT_artificial"].value
@@ -615,17 +602,11 @@
             else:
                 name = "?Unknown?&"
         elif "DW_AT_abstract_origin" in self.attributes:
-<<<<<<< HEAD
-            dwarf_die = self.dwarf_die.get_DIE_from_attribute("DW_AT_abstract_origin")
-            die = self.cu.dwarf.get_die(dwarf_die)
-            name = die.path if self.category == "inlined_function" else die.name
-=======
             die = self.get_DIE_from_attribute("DW_AT_abstract_origin")
             if die is not None:
-                name = die.name
+                name = die.path if self.category == "inlined_function" else die.name
             else:
                 name = None
->>>>>>> 38f9045f
         else:
             # We can't figure out the name of this variable. Just give it a name based on the ELF offset.
             name = f"{self.tag}-{hex(self.offset)}"
