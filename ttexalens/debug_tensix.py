--- conflicted
+++ resolved
@@ -222,14 +222,9 @@
             else:
                 raise ValueError(f"Unknown tensix register base address for given register")
 
-<<<<<<< HEAD
         assert isinstance(register, TensixRegisterDescription)
-        if value < 0 or value > 2 ** bin(register.mask).count("1") - 1:
-            raise ValueError(f"Value must be between 0 and {2 ** bin(register.mask).count('1') - 1}, but got {value}")
-=======
         if value < 0 or value > 2 ** register.mask.bit_count() - 1:
             raise ValueError(f"Value must be between 0 and {2 ** register.mask.bit_count() - 1}, but got {value}")
->>>>>>> 89f2f44b
 
         if isinstance(register, ConfigurationRegisterDescription):
             max_index = int(
