--- conflicted
+++ resolved
@@ -180,10 +180,42 @@
         register_store = noc_block.get_register_store()
         register_store.write_register(register, value)
 
-    def _inject_row_prologue(self, regfile: REGFILE, row: int) -> None:
+    def read_regfile_data(
+        self,
+        regfile: int | str | REGFILE,
+    ) -> list[int]:
+        """Dumps SRCA/DSTACC register file from the specified core.
+            Due to the architecture of SRCA, you can see only see last two faces written.
+            SRCB is currently not supported.
+
+        Args:
+                regfile (int | str | REGFILE): Register file to dump (0: SRCA, 1: SRCB, 2: DSTACC).
+
+        Returns:
+                bytearray: 64x32 bytes of register file data (64 rows, 32 bytes per row).
+        """
+        trisc_id = 2
+        regfile = convert_regfile(regfile)
+
+        if regfile == REGFILE.SRCB:
+            raise TTException("SRCB is currently not supported.")
+
         ops = self.device.instructions
-        trisc_id = 2
-        row_addr = row if regfile != REGFILE.SRCA else 0
+        if self.device._arch != "wormhole_b0" and self.device._arch != "blackhole":
+            raise TTException("Not supported for this architecture: ")
+
+        write_words_to_device(
+            self.core_loc,
+            self.__get_regsiter_address("RISCV_DEBUG_REG_DBG_ARRAY_RD_EN"),
+            0x1,
+            self.device_id,
+            self.context,
+        )
+        data = []
+
+        for row in range(64):
+            row_addr = row if regfile != REGFILE.SRCA else 0
+            regfile_id = 2 if regfile == REGFILE.SRCA else regfile.value
 
         if regfile == REGFILE.SRCA:
             self.inject_instruction(ops.TT_OP_SFPLOAD(3, 0, 0, 0), trisc_id)
@@ -200,110 +232,6 @@
             self.inject_instruction(ops.TT_OP_SETDVALID(0b10), trisc_id)
             self.inject_instruction(ops.TT_OP_SHIFTXB(7, 0, row_addr), trisc_id)
             self.inject_instruction(ops.TT_OP_CLEARDVALID(0b10, 0), trisc_id)
-
-    def _inject_row_epilogue(self, regfile: REGFILE, row: int) -> None:
-        ops = self.device.instructions
-        trisc_id = 2
-        if regfile == REGFILE.SRCA:
-            self.inject_instruction(ops.TT_OP_SFPSTORE(3, 0, 0, 0), trisc_id)
-            self.inject_instruction(ops.TT_OP_SFPSTORE(3, 0, 0, 2), trisc_id)
-            if row % 16 == 15:
-                self.inject_instruction(ops.TT_OP_SETRWC(3, 0, 0, 0, 0, 0xF), trisc_id)
-
-    def _set_debug_read_enabled(self, enabled: bool) -> None:
-        value = 0x1 if enabled else 0x0
-        write_words_to_device(
-            self.core_loc,
-            self.device.get_tensix_register_address("RISCV_DEBUG_REG_DBG_ARRAY_RD_EN"),
-            value,
-            self.device_id,
-            self.context,
-        )
-
-    def read_regfile_row(self, regfile: REGFILE, row: int) -> list[int]:
-        data: list[int] = []
-        row_addr = row if regfile != REGFILE.SRCA else 0
-        regfile_id = 2 if regfile == REGFILE.SRCA else regfile.value
-
-        self._inject_row_prologue(regfile, row)
-
-        for i in range(8):
-            dbg_array_rd_cmd = (row_addr) + (i << 12) + (regfile_id << 16)
-            write_words_to_device(
-                self.core_loc,
-                self.device.get_tensix_register_address("RISCV_DEBUG_REG_DBG_ARRAY_RD_CMD"),
-                dbg_array_rd_cmd,
-                self.device_id,
-                self.context,
-            )
-            rd_data = read_word_from_device(
-                self.core_loc,
-                self.device.get_tensix_register_address("RISCV_DEBUG_REG_DBG_ARRAY_RD_DATA"),
-                self.device_id,
-                self.context,
-            )
-            data += list(int.to_bytes(rd_data, 4, byteorder="big"))
-
-        self._inject_row_epilogue(regfile, row)
-
-        return data
-
-    def read_regfile_data(self, regfile: int | str | REGFILE) -> list[int]:
-        """Dumps SRCA/DSTACC register file from the specified core.
-            Due to the architecture of SRCA, you can see only see last two faces written.
-            SRCB is currently not supported.
-
-        Args:
-                regfile (int | str | REGFILE): Register file to dump (0: SRCA, 1: SRCB, 2: DSTACC).
-
-        Returns:
-                bytearray: 64x32 bytes of register file data (64 rows, 32 bytes per row).
-        """
-        regfile = convert_regfile(regfile)
-
-        if regfile == REGFILE.SRCB:
-            raise TTException("SRCB is currently not supported.")
-        if self.device._arch != "wormhole_b0" and self.device._arch != "blackhole":
-            raise TTException("Not supported for this architecture: ")
-
-<<<<<<< HEAD
-        self._set_debug_read_enabled(True)
-        data = []
-
-        for row in range(64):
-            data += self.read_regfile_row(regfile, row)
-
-        self._set_debug_read_enabled(False)
-=======
-        write_words_to_device(
-            self.core_loc,
-            self.__get_regsiter_address("RISCV_DEBUG_REG_DBG_ARRAY_RD_EN"),
-            0x1,
-            self.device_id,
-            self.context,
-        )
-        data = []
-
-        for row in range(64):
-            row_addr = row if regfile != REGFILE.SRCA else 0
-            regfile_id = 2 if regfile == REGFILE.SRCA else regfile.value
-
-            if regfile == REGFILE.SRCA:
-                self.inject_instruction(ops.TT_OP_SFPLOAD(3, 0, 0, 0), trisc_id)
-                self.inject_instruction(ops.TT_OP_SFPLOAD(3, 0, 0, 2), trisc_id)
-
-                self.inject_instruction(ops.TT_OP_STALLWAIT(0x40, 0x4000), trisc_id)
-
-                self.inject_instruction(ops.TT_OP_MOVDBGA2D(0, row & 0xF, 0, 0, 0), trisc_id)
-            elif regfile == REGFILE.SRCB:
-                self.inject_instruction(ops.TT_OP_SETRWC(0, 0, 0, 0, 0, 0xF), trisc_id)
-
-                self.inject_instruction(ops.TT_OP_SETDVALID(0b10), trisc_id)
-                self.inject_instruction(ops.TT_OP_CLEARDVALID(0b10, 0), trisc_id)
-
-                self.inject_instruction(ops.TT_OP_SETDVALID(0b10), trisc_id)
-                self.inject_instruction(ops.TT_OP_SHIFTXB(7, 0, row_addr), trisc_id)
-                self.inject_instruction(ops.TT_OP_CLEARDVALID(0b10, 0), trisc_id)
 
             for i in range(8):
                 dbg_array_rd_cmd = (row_addr) + (i << 12) + (regfile_id << 16)
@@ -335,7 +263,6 @@
             self.device_id,
             self.context,
         )
->>>>>>> 2e5ad4a2
         write_words_to_device(
             self.core_loc,
             self.__get_regsiter_address("RISCV_DEBUG_REG_DBG_ARRAY_RD_CMD"),
@@ -345,44 +272,7 @@
         )
         return data
 
-<<<<<<< HEAD
-    def _halt(self) -> None:
-        self.inject_instruction(0xff010113, 2) # addi sp, sp, -16: prologue
-        self.inject_instruction(0x00012623, 2) # sw   zero, 12(sp)
-        self.inject_instruction(0x00c12783, 2) # lw   a5, 12(sp)
-        self.inject_instruction(0x8101a703, 2) # sw   a4, -2032(gp) (kernel_pc_buf_base)
-        self.inject_instruction(0x00f72223, 2) # sw   a5, 4(a4)
-        self.inject_instruction(0x00472683, 2) # lw   a3, 4(a4)
-        self.inject_instruction(0x81c1a783, 2) # lw   a5, -2020(gp) (kernel_mailbox_base)
-        self.inject_instruction(0x00d12623, 2) # sw   a3, 12(sp)
-        self.inject_instruction(0x0007a783, 2) # lw   a5, 0(a5)
-        self.inject_instruction(0x00f12423, 2) # sw   a5, 8(sp)
-        # busy wait:
-        self.inject_instruction(0x02472783, 2) # lw   a5, 36(a4): load semaphore status
-        self.inject_instruction(0x0ff7f793, 2) # zext a5, a5
-        self.inject_instruction(0xfe079ce3, 2) # bnez to the lw
-        self.inject_instruction(0x01010113, 2) # addi sp, sp, 16: epilogue
-        return
-
-    def _shift_fp32_lower2upper(self) -> None:
-        self.inject_instruction(0xC04C000D, 2) # sfpload  L1, 0, 12, 3
-        self.inject_instruction(0xC4280009, 2) # sfploadi L0, -1 (10), 2
-        self.inject_instruction(0xF8000041, 2) # sfpand   L0, L1
-        self.inject_instruction(0xE8000405, 2) # sfpshft  L0, L0, 16, 1
-        self.inject_instruction(0xC80C000D, 2) # sfpstore 0, L0, 12, 3
-        # halt, read lower 16 (located in place of the upper 16)
-        self._halt()
-        # unhalt after reading, get the upper 16 and halt again
-        self.inject_instruction(0xC810000D, 2) # sfpstore 0, L1, 12, 3
-        self._halt()
-        # read high 16
-        # unhalt again
-        return
-
-    def read_regfile(self, regfile: int | str | REGFILE) -> list[float | int]:
-=======
     def read_regfile(self, regfile: int | str | REGFILE) -> list[int | float | str]:
->>>>>>> 2e5ad4a2
         """Dumps SRCA/DSTACC register file from the specified core, and parses the data into a list of values.
 
         Args:
@@ -393,31 +283,10 @@
         """
         regfile = convert_regfile(regfile)
         df = self.read_tensix_register("ALU_FORMAT_SPEC_REG2_Dstacc")
-<<<<<<< HEAD
-        if df == 0:
-            # This is a workaround for the FP32 data format
-            upper = self.read_regfile_data(regfile)
-            # Machine code needs to be injected manually to extract the rest of DST
-            self._shift_fp32_lower2upper()
-            lower = self.read_regfile_data(regfile)
-            #print('UPPER')
-            #for whatever in upper:
-            #    print(f'{whatever} ', end="")
-            #print('\n\nLOWER')
-            #for whatever in lower:
-            #    print(f'{whatever} ', end="")
-            #assert False
-            return unpack_data(upper + lower, 0)
-
-        data = self.read_regfile_data(regfile)
-        unpacked_data = unpack_data(data, df)
-        return unpacked_data
-=======
         try:
             return unpack_data(data, df)
         except ValueError as e:
             # If format is unsupported we reutrn raw data in hex format
             WARN(e)
             WARN("Printing raw data...")
-            return [hex(datum) for datum in data]
->>>>>>> 2e5ad4a2
+            return [hex(datum) for datum in data]