--- conflicted
+++ resolved
@@ -45,14 +45,9 @@
 };
 TileDataFormat to_data_format(uint8_t i);
 
-<<<<<<< HEAD
-std::optional<std::string> read_tile_implementation(uint8_t chip_id, uint8_t noc_x, uint8_t noc_y, uint64_t address,
-                                                    uint32_t size, uint8_t data_format, tt::umd::Cluster* device);
-=======
 std::optional<std::string> read_tile_implementation(uint8_t noc_id, uint8_t chip_id, uint8_t noc_x, uint8_t noc_y,
                                                     uint64_t address, uint32_t size, uint8_t data_format,
-                                                    tt_device* device);
->>>>>>> 9d70b342
+                                                    tt::umd::Cluster* device);
 std::optional<std::string> dump_tile(const std::vector<uint32_t>& mem_vector, TileDataFormat df);
 
 TileDataFormat to_data_format(uint8_t i);
