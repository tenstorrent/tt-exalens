# SPDX-FileCopyrightText: © 2024 Tenstorrent AI ULC

# SPDX-License-Identifier: Apache-2.0
import os
import re
import struct

from ttexalens import tt_exalens_init
from ttexalens.util import FirmwareVersion
from ttexalens.coordinate import OnChipCoordinate
from ttexalens.context import Context
from ttexalens.parse_elf import ParsedElfFile, read_elf
from ttexalens.util import TTException


def check_context(context: Context | None = None) -> Context:
    """Function to initialize context if not provided. By default, it starts a local
    TTExaLens session with no output folder and caching disabled and sets GLOBAL_CONTEXT variable so
    that the context can be reused in calls to other functions.
    """
    if context is not None:
        return context

    if not tt_exalens_init.GLOBAL_CONTEXT:
        tt_exalens_init.GLOBAL_CONTEXT = tt_exalens_init.init_ttexalens()
    return tt_exalens_init.GLOBAL_CONTEXT


def check_noc_id(noc_id: int | None, context: Context) -> int:
    if noc_id is None:
        return 1 if context.use_noc1 else 0
    assert noc_id in (0, 1), f"Invalid NOC ID {noc_id}. Expected 0 or 1."
    return noc_id


def validate_addr(addr: int) -> None:
    if addr < 0:
        raise TTException("addr must be greater than or equal to 0.")


def validate_device_id(device_id: int, context: Context) -> None:
    if device_id not in context.device_ids:
        raise TTException(f"Invalid device_id {device_id}.")


def convert_coordinate(
    location: str | OnChipCoordinate, device_id: int = 0, context: Context | None = None
) -> OnChipCoordinate:
    """
    Converts a string location to an OnChipCoordinate object.
    If location is already OnChipCoordinate, it is returned as-is.

    Args:
        location (str | OnChipCoordinate): Either X-Y (noc0/translated) or X,Y (logical) location on chip in string format, dram channel (e.g. ch3, d0,0), or OnChipCoordinate object.
        device_id (int, default 0): ID number of device to convert to.
        context (Context, optional): TTExaLens context object used for interaction with device. If None, global context is used and potentailly initialized.

    Returns:
        OnChipCoordinate: Converted coordinate.
    """
    if not isinstance(location, OnChipCoordinate):
        context = check_context(context)
        validate_device_id(device_id, context)
        auto = OnChipCoordinate.create(location, device=context.devices[device_id])
        return auto
    return location


def read_word_from_device(
    location: str | OnChipCoordinate,
    addr: int,
    device_id: int = 0,
    context: Context | None = None,
    noc_id: int | None = None,
) -> int:
    """
    Reads one four-byte word of data, from address 'addr' at specified location using specified noc.

    Args:
        location (str | OnChipCoordinate): Either X-Y (noc0/translated) or X,Y (logical) location on chip in string format, dram channel (e.g. ch3, d0,0), or OnChipCoordinate object.
        addr (int): Memory address to read from.
        device_id (int, default 0):	ID number of device to read from.
        context (Context, optional): TTExaLens context object used for interaction with device. If None, global context is used and potentailly initialized.
        noc_id (int, optional): NOC ID to use. If None, it will be set based on context initialization.

    Returns:
        int: Data read from the device.
    """
    coordinate = convert_coordinate(location, device_id, context)
    context = coordinate.context
    validate_addr(addr)
    noc_id = check_noc_id(noc_id, context)

<<<<<<< HEAD
    word = context.server_ifc.read32(
        noc_id, coordinate.device_id, *context.convert_loc_to_umd(coordinate), addr
    )
=======
    if coordinate.device._has_jtag:
        noc_loc = context.convert_loc_to_jtag(coordinate)
        word = context.server_ifc.jtag_read32(noc_id, coordinate.device_id, noc_loc[0], noc_loc[1], addr)
    else:
        noc_loc = context.convert_loc_to_umd(coordinate)
        word = context.server_ifc.pci_read32(noc_id, coordinate.device_id, noc_loc[0], noc_loc[1], addr)
>>>>>>> f3eb0e2a
    return word


def read_words_from_device(
    location: str | OnChipCoordinate,
    addr: int,
    device_id: int = 0,
    word_count: int = 1,
    context: Context | None = None,
    noc_id: int | None = None,
) -> list[int]:
    """
    Reads word_count four-byte words of data, starting from address 'addr' at specified location using specified noc.

    Args:
        location (str | OnChipCoordinate): Either X-Y (noc0/translated) or X,Y (logical) location on chip in string format, dram channel (e.g. ch3, d0,0), or OnChipCoordinate object.
        addr (int): Memory address to read from.
        device_id (int, default 0):	ID number of device to read from.
        word_count (int, default 1): Number of 4-byte words to read.
        context (Context, optional): TTExaLens context object used for interaction with device. If None, global context is used and potentailly initialized.
        noc_id (int, optional): NOC ID to use. If None, it will be set based on context initialization.

    Returns:
        list[int]: Data read from the device.
    """
    coordinate = convert_coordinate(location, device_id, context)
    context = coordinate.context

    validate_addr(addr)
    noc_id = check_noc_id(noc_id, context)
    if word_count <= 0:
        raise TTException("word_count must be greater than 0.")

<<<<<<< HEAD
    bytes_data = context.server_ifc.read(
        noc_id, coordinate.device_id, *context.convert_loc_to_umd(coordinate), addr, 4 * word_count
    )
    data = list(struct.unpack(f"<{word_count}I", bytes_data))
=======
    if coordinate.device._has_jtag:
        data = []
        for i in range(word_count):
            noc_loc = context.convert_loc_to_jtag(coordinate)
            word = context.server_ifc.jtag_read32(noc_id, coordinate.device_id, noc_loc[0], noc_loc[1], addr + 4 * i)
            data.append(word)
        return data
    else:
        noc_loc = context.convert_loc_to_umd(coordinate)
        bytes_data = context.server_ifc.pci_read(
            noc_id, coordinate.device_id, noc_loc[0], noc_loc[1], addr, 4 * word_count
        )
        data = list(struct.unpack(f"<{word_count}I", bytes_data))
>>>>>>> f3eb0e2a
    return data


def read_from_device(
    location: str | OnChipCoordinate,
    addr: int,
    device_id: int = 0,
    num_bytes: int = 4,
    context: Context | None = None,
    noc_id: int | None = None,
) -> bytes:
    """
    Reads num_bytes of data starting from address 'addr' at specified location using specified noc.

    Args:
        location (str | OnChipCoordinate): Either X-Y (noc0/translated) or X,Y (logical) location on chip in string format, dram channel (e.g. ch3, d0,0), or OnChipCoordinate object.
        addr (int): Memory address to read from.
        device_id (int, default 0): ID number of device to read from.
        num_bytes (int, default 4): Number of bytes to read.
        context (Context, optional): TTExaLens context object used for interaction with device. If None, global context is used and potentially initialized.
        noc_id (int, optional): NOC ID to use. If None, it will be set based on context initialization.

    Returns:
        bytes: Data read from the device.
    """
    coordinate = convert_coordinate(location, device_id, context)
    context = coordinate.context

    validate_addr(addr)
    noc_id = check_noc_id(noc_id, context)
    if num_bytes <= 0:
        raise TTException("num_bytes must be greater than 0.")
<<<<<<< HEAD
    
    return context.server_ifc.read(
        noc_id, coordinate.device_id, *context.convert_loc_to_umd(coordinate), addr, num_bytes
    )
=======

    if coordinate.device._has_jtag:
        int_array = read_words_from_device(
            coordinate, addr, coordinate.device_id, num_bytes // 4 + (num_bytes % 4 > 0), context, noc_id
        )
        return struct.pack(f"{len(int_array)}I", *int_array)[:num_bytes]

    noc_loc = context.convert_loc_to_umd(coordinate)
    return context.server_ifc.pci_read(noc_id, coordinate.device_id, noc_loc[0], noc_loc[1], addr, num_bytes)
>>>>>>> f3eb0e2a


def write_words_to_device(
    location: str | OnChipCoordinate,
    addr: int,
    data: int | list[int],
    device_id: int = 0,
    context: Context | None = None,
    noc_id: int | None = None,
) -> int:
    """
    Writes data word to address 'addr' at specified location using specified noc.

    Args:
        location (str | OnChipCoordinate): Either X-Y (noc0/translated) or X,Y (logical) location on chip in string format, dram channel (e.g. ch3, d0,0), or OnChipCoordinate object.
        addr (int): Memory address to write to. If multiple words are to be written, the address is the starting address.
        data (int | list[int]): 4-byte integer word to be written, or a list of them.
        device_id (int, default 0): ID number of device to write to.
        context (Context, optional): TTExaLens context object used for interaction with device. If None, global context is used and potentailly initialized.
        noc_id (int, optional): NOC ID to use. If None, it will be set based on context initialization.

    Returns:
        int: If the execution is successful, return value should be 4 (number of bytes written).
    """
    coordinate = convert_coordinate(location, device_id, context)
    context = coordinate.context

    validate_addr(addr)
    noc_id = check_noc_id(noc_id, context)

    if isinstance(data, int):
<<<<<<< HEAD
        return context.server_ifc.write32(
            noc_id, coordinate.device_id, *context.convert_loc_to_umd(coordinate), addr, data
        )
=======
        if coordinate.device._has_jtag:
            noc_loc = context.convert_loc_to_jtag(coordinate)
            return context.server_ifc.jtag_write32(noc_id, coordinate.device_id, noc_loc[0], noc_loc[1], addr, data)
        else:
            noc_loc = context.convert_loc_to_umd(coordinate)
            return context.server_ifc.pci_write32(noc_id, coordinate.device_id, noc_loc[0], noc_loc[1], addr, data)

    if coordinate.device._has_jtag:
        noc_loc = context.convert_loc_to_jtag(coordinate)
        bytes_written = 0
        for i, word in enumerate(data):
            bytes_written += context.server_ifc.jtag_write32(
                noc_id, coordinate.device_id, noc_loc[0], noc_loc[1], addr + i * 4, word
            )
        return bytes_written
    else:
        byte_data = b"".join(x.to_bytes(4, "little") for x in data)
        noc_loc = context.convert_loc_to_umd(coordinate)
        return context.server_ifc.pci_write(noc_id, coordinate.device_id, noc_loc[0], noc_loc[1], addr, byte_data)
>>>>>>> f3eb0e2a

    byte_data = b"".join(x.to_bytes(4, "little") for x in data)
    return context.server_ifc.write(
        noc_id, coordinate.device_id, *context.convert_loc_to_umd(coordinate), addr, byte_data
    )


def write_to_device(
    location: str | OnChipCoordinate,
    addr: int,
    data: list[int] | bytes,
    device_id: int = 0,
    context: Context | None = None,
    noc_id: int | None = None,
) -> int:
    """
    Writes data to address 'addr' at specified location using specified noc.

    Args:
        location (str | OnChipCoordinate): Either X-Y (noc0/translated) or X,Y (logical) location on chip in string format, dram channel (e.g. ch3, d0,0), or OnChipCoordinate object.
        addr (int):	Memory address to write to.
        data (list[int] | bytes): Data to be written. Lists are converted to bytes before writing, each element a byte. Elements must be between 0 and 255.
        device_id (int, default 0):	ID number of device to write to.
        context (Context, optional): TTExaLens context object used for interaction with device. If None, global context is used and potentailly initialized.
        noc_id (int, optional): NOC ID to use. If None, it will be set based on context initialization.

    Returns:
        int: If the execution is successful, return value should be number of bytes written.
    """
    coordinate = convert_coordinate(location, device_id, context)
    context = coordinate.context

    validate_addr(addr)
    noc_id = check_noc_id(noc_id, context)

    if isinstance(data, list):
        data = bytes(data)

    if len(data) == 0:
        raise TTException("Data to write must not be empty.")

<<<<<<< HEAD
    return context.server_ifc.write(
        noc_id, coordinate.device_id, *context.convert_loc_to_umd(coordinate), addr, data
    )
=======
    if coordinate.device._has_jtag:
        assert (
            len(data) % 4 == 0
        ), "Data length must be a multiple of 4 bytes as JTAG currently does not support unaligned access."
        for i in range(0, len(data), 4):
            write_words_to_device(
                coordinate, addr + i, struct.unpack("<I", data[i : i + 4])[0], coordinate.device_id, context, noc_id
            )
        return len(data)

    noc_loc = context.convert_loc_to_umd(coordinate)
    return context.server_ifc.pci_write(noc_id, coordinate.device_id, noc_loc[0], noc_loc[1], addr, data)
>>>>>>> f3eb0e2a


def load_elf(
    elf_file: str,
    location: str | OnChipCoordinate | list[str | OnChipCoordinate],
    risc_name: str,
    neo_id: int | None = None,
    device_id: int = 0,
    context: Context | None = None,
) -> None:
    """
    Loads the given ELF file into the specified RISC core. RISC core must be in reset before loading the ELF.

    Args:
        elf_file (str): Path to the ELF file to run.
        location (str | OnChipCoordinate | list[str | OnChipCoordinate]): One of the following:
            1. "all" to run the ELF on all cores;
            2. an X-Y (noc0/translated) or X,Y (logical) location of a core in string format;
            3. a list of X-Y (noc0/translated), X,Y (logical) or OnChipCoordinate locations of cores, possibly mixed;
            4. an OnChipCoordinate object.
        risc_name (str): RiscV name (e.g. "brisc", "trisc0", "trisc1", "trisc2", "ncrisc").
        neo_id (int | None, optional): NEO ID of the RISC-V core.
        device_id (int, default 0):	ID number of device to run ELF on.
        context (Context, optional): TTExaLens context object used for interaction with device. If None, global context is used and potentially initialized.
    """

    from ttexalens.elf_loader import ElfLoader

    locations: list[OnChipCoordinate] = []
    if isinstance(location, OnChipCoordinate):
        locations = [location]
    elif isinstance(location, list):
        for loc in location:
            if isinstance(loc, OnChipCoordinate):
                locations.append(loc)
            else:
                locations.append(convert_coordinate(loc, device_id, context))
    elif location == "all":
        context = check_context(context)
        validate_device_id(device_id, context)
        device = context.devices[device_id]
        for block_loc in device.get_block_locations(block_type="functional_workers"):
            locations.append(block_loc)
    else:
        locations = [convert_coordinate(location, device_id, context)]

    if not os.path.exists(elf_file):
        raise TTException(f"ELF file {elf_file} does not exist.")

    assert locations, "No valid core locations provided."
    for loc in locations:
        risc_debug = loc.noc_block.get_risc_debug(risc_name, neo_id)
        elf_loader = ElfLoader(risc_debug)
        elf_loader.load_elf(elf_file)


def run_elf(
    elf_file: str,
    location: str | OnChipCoordinate | list[str | OnChipCoordinate],
    risc_name: str,
    neo_id: int | None = None,
    device_id: int = 0,
    context: Context | None = None,
) -> None:
    """
    Loads the given ELF file into the specified RISC core and executes it. Similar to load_elf, but RISC core is taken out of reset after load.

    Args:
        elf_file (str): Path to the ELF file to run.
        location (str | OnChipCoordinate | list[str | OnChipCoordinate]): One of the following:
            1. "all" to run the ELF on all cores;
            2. an X-Y (noc0/translated) or X,Y (logical) location of a core in string format;
            3. a list of X-Y (noc0/translated), X,Y (logical) or OnChipCoordinate locations of cores, possibly mixed;
            4. an OnChipCoordinate object.
        risc_name (str): RiscV name (e.g. "brisc", "trisc0", "trisc1", "trisc2", "ncrisc").
        neo_id (int | None, optional): NEO ID of the RISC-V core.
        device_id (int, default 0):	ID number of device to run ELF on.
        context (Context, optional): TTExaLens context object used for interaction with device. If None, global context is used and potentially initialized.
    """
    from ttexalens.elf_loader import ElfLoader

    locations: list[OnChipCoordinate] = []
    if isinstance(location, OnChipCoordinate):
        locations = [location]
    elif isinstance(location, list):
        for loc in location:
            if isinstance(loc, OnChipCoordinate):
                locations.append(loc)
            else:
                locations.append(convert_coordinate(loc, device_id, context))
    elif location == "all":
        context = check_context(context)
        validate_device_id(device_id, context)
        device = context.devices[device_id]
        for block_loc in device.get_block_locations(block_type="functional_workers"):
            locations.append(block_loc)
    else:
        locations = [convert_coordinate(location, device_id, context)]

    if not os.path.exists(elf_file):
        raise TTException(f"ELF file {elf_file} does not exist.")

    assert locations, "No valid core locations provided."
    for loc in locations:
        risc_debug = loc.noc_block.get_risc_debug(risc_name, neo_id)
        elf_loader = ElfLoader(risc_debug)
        elf_loader.run_elf(elf_file)


def arc_msg(
    device_id: int,
    msg_code: int,
    wait_for_done: bool,
    arg0: int,
    arg1: int,
    timeout: int,
    context: Context | None = None,
    noc_id: int | None = None,
) -> list[int]:
    """
    Sends an ARC message to the device.

    Args:
        device_id (int): ID number of device to send message to.
        msg_code (int): Message code to send.
        wait_for_done (bool): If True, waits for the message to be processed.
        arg0 (int): First argument to the message.
        arg1 (int): Second argument to the message.
        timeout (int): Timeout in milliseconds.
        context (Context, optional): TTExaLens context object used for interaction with device. If None, global context is used and potentially initialized.
        noc_id (int, optional): NOC ID to use. If None, it will be set based on context initialization.

    Returns:
        list[int]: return code, reply0, reply1.
    """
    context = check_context(context)
    noc_id = check_noc_id(noc_id, context)

    validate_device_id(device_id, context)
    if timeout < 0:
        raise TTException("Timeout must be greater than or equal to 0.")

    return list(context.server_ifc.arc_msg(noc_id, device_id, msg_code, wait_for_done, arg0, arg1, timeout))


def read_arc_telemetry_entry(device_id: int, telemetry_tag: int | str, context: Context | None = None) -> int:
    """
    Reads an ARC telemetry entry from the device.

    Args:
        device_id (int): ID number of device to read telemetry from.
        telemetry_tag (int | str): Name or ID of the tag to read.
        context (Context, optional): TTExaLens context object used for interaction with device. If None, global context is used and potentially initialized.

    Returns:
        int: Value of the telemetry entry.
    """
    from ttexalens.hardware.arc_block import CUTOFF_FIRMWARE_VERSION

    context = check_context(context)
    validate_device_id(device_id, context)
    device = context.devices[device_id]
    arc = device.arc_block

    if device._firmware_version < CUTOFF_FIRMWARE_VERSION:
        raise TTException(
            f"We no longer support ARC telemetry for firmware versions 18.3 and lower. This device is running firmware version {device._firmware_version}"
        )

    if isinstance(telemetry_tag, str):
        telemetry_tag_id = arc.get_telemetry_tag_id(telemetry_tag)
        if telemetry_tag_id is None:
            raise TTException(f"Telemetry tag {telemetry_tag} does not exist.")
    elif isinstance(telemetry_tag, int):
        if not arc.has_telemetry_tag_id(telemetry_tag):
            raise TTException(f"Telemetry tag ID {telemetry_tag} does not exist.")
        telemetry_tag_id = telemetry_tag
    else:
        raise TTException(f"Invalid telemetry_tag type. Must be an int or str, but got {type(telemetry_tag)}")

    return context.server_ifc.read_arc_telemetry_entry(device_id, telemetry_tag_id)


def read_tensix_register(
    location: str | OnChipCoordinate,
    register,
    noc_id: int = 0,
    neo_id: int | None = None,
    device_id: int = 0,
    context: Context | None = None,
) -> int:
    """
    Reads the value of a register from the tensix core.

    Args:
        location (str | OnChipCoordinate): Either X-Y (noc0/translated) or X,Y (logical) location on chip in string format, or OnChipCoordinate object.
        register (str | RegisterDescription): Configuration or debug register to read from (name or instance of ConfigurationRegisterDescription or DebugRegisterDescription).
                                              ConfigurationRegisterDescription(id, mask, shift), DebugRegisterDescription(addr).
        noc_id (int, default 0): NOC ID to use.
        neo_id (int | None, optional): NEO ID of the register store.
        device_id (int, default 0):	ID number of device to read from.
        context (Context, optional): TTExaLens context object used for interaction with device. If None, global context is used and potentailly initialized.

    Returns:
        int: Value of the configuration or debug register specified.
    """
    from ttexalens.register_store import RegisterDescription

    coordinate = convert_coordinate(location, device_id, context)

    if not isinstance(register, RegisterDescription) and not isinstance(register, str):
        raise TTException(
            f"Invalid register type. Must be an str or instance of RegisterDescription or its subclasses, but got {type(register)}"
        )
    register_store = coordinate.noc_block.get_register_store(noc_id, neo_id)
    return register_store.read_register(register)


def write_tensix_register(
    location: str | OnChipCoordinate,
    register,
    value: int,
    noc_id: int = 0,
    neo_id: int | None = None,
    device_id: int = 0,
    context: Context | None = None,
) -> None:
    """
    Writes value to a register on the tensix core.

    Args:
        location (str | OnChipCoordinate): Either X-Y (noc0/translated) or X,Y (logical) location on chip in string format, or OnChipCoordinate object.
        register (str | TensixRegisterDescription): Configuration or debug register to read from (name or instance of ConfigurationRegisterDescription or DebugRegisterDescription).
                                                    ConfigurationRegisterDescription(id, mask, shift), DebugRegisterDescription(addr).
        value (int): Value to write to the register.
        noc_id (int, default 0): NOC ID to use.
        neo_id (int | None, optional): NEO ID of the register store.
        device_id (int, default 0):	ID number of device to read from.
        context (Context, optional): TTExaLens context object used for interaction with device. If None, global context is used and potentailly initialized.
    """

    from ttexalens.register_store import RegisterDescription

    coordinate = convert_coordinate(location, device_id, context)

    if not isinstance(register, RegisterDescription) and not isinstance(register, str):
        raise TTException(
            f"Invalid register type. Must be an str or instance of RegisterDescription or its subclasses, but got {type(register)}"
        )

    register_store = coordinate.noc_block.get_register_store(noc_id, neo_id)
    register_store.write_register(register, value)


def parse_elf(elf_path: str, context: Context | None = None) -> ParsedElfFile:
    """
    Reads the ELF file and returns a ParsedElfFile object.
    Args:
        elf_path (str): Path to the ELF file.
        context (Context, optional): TTExaLens context object used for interaction with device. If None, global context is used and potentially initialized. Default: None
    """
    context = check_context(context)
    return read_elf(context.server_ifc, elf_path)


def top_callstack(
    pc: int,
    elfs: list[str] | str | list[ParsedElfFile] | ParsedElfFile,
    offsets: int | None | list[int | None] = None,
    context: Context | None = None,
) -> list:

    """
    Retrieves the top frame of the callstack for the specified PC on the given ELF.
    There is no stack walking, so the function will return the function at the given PC and all inlined functions on the top frame (if there are any).

    Args:
        pc (int): Program counter to be used for the callstack.
        elfs (list[str] | str | list[ParsedElfFile] | ParsedElfFile): ELF files to be used for the callstack.
        offsets (list[int], int, optional): List of offsets for each ELF file. Default: None.
        context (Context): TTExaLens context object used for interaction with the device. If None, the global context is used and potentially initialized. Default: None
    Returns:
        List: Callstack (list of functions and information about them) of the specified RISC core for the given ELF.
    """

    from ttexalens.hardware.risc_debug import RiscDebug

    context = check_context(context)

    # If given a single string, convert to list
    if isinstance(elfs, str):
        elfs = [parse_elf(elfs, context)]
    elif isinstance(elfs, ParsedElfFile):
        elfs = [elfs]
    elif isinstance(elfs, list):
        elfs = [parse_elf(elf, context) if isinstance(elf, str) else elf for elf in elfs]

    offsets = offsets if offsets is not None else [None for _ in range(len(elfs))]
    if isinstance(offsets, int):
        offsets = [offsets]

    if len(offsets) != len(elfs):
        raise TTException("Number of offsets must match the number of elf files")

    elfs = RiscDebug._read_elfs(elfs, offsets)
    elf, frame_description = RiscDebug._find_elf_and_frame_description(elfs, pc, None)
    if frame_description is None or elf is None:
        return []
    return RiscDebug.get_frame_callstack(elf, pc)[0]


def callstack(
    location: str | OnChipCoordinate,
    elfs: list[str] | str | list[ParsedElfFile] | ParsedElfFile,
    offsets: int | None | list[int | None] = None,
    risc_name: str = "brisc",
    neo_id: int | None = None,
    max_depth: int = 100,
    stop_on_main: bool = True,
    device_id: int = 0,
    context: Context | None = None,
) -> list:
    """
    Retrieves the callstack of the specified RISC core for a given ELF.

    Args:
        location (str | OnChipCoordinate): Either X-Y (noc0/translated) or X,Y (logical) location on chip in string format, dram channel (e.g. ch3, d0,0), or OnChipCoordinate object.
        elfs (list[str] | str | list[ParsedElfFile] | ParsedElfFile): ELF files to be used for the callstack.
        offsets (list[int], int, optional): List of offsets for each ELF file. Default: None.
        risc_name (str): RISC-V core name (e.g. "brisc", "trisc0", etc.).
        neo_id (int | None, optional): NEO ID of the RISC-V core.
        max_depth (int): Maximum depth of the callstack. Default: 100.
        stop_on_main (bool): If True, stops at the main function. Default: True.
        device_id (int): ID of the device on which the kernel is run. Default: 0.
        context (Context): TTExaLens context object used for interaction with the device. If None, the global context is used and potentially initialized. Default: None
    Returns:
        List: Callstack (list of functions and information about them) of the specified RISC core for the given ELF.
    """

    coordinate = convert_coordinate(location, device_id, context)
    context = coordinate.context

    # If given a single string, convert to list
    if isinstance(elfs, str):
        elfs = [parse_elf(elfs, context)]
    elif isinstance(elfs, ParsedElfFile):
        elfs = [elfs]
    elif isinstance(elfs, list):
        elfs = [parse_elf(elf, context) if isinstance(elf, str) else elf for elf in elfs]

    offsets = offsets if offsets is not None else [None for _ in range(len(elfs))]
    if isinstance(offsets, int):
        offsets = [offsets]

    if len(offsets) != len(elfs):
        raise TTException("Number of offsets must match the number of elf files")

    if max_depth <= 0:
        raise ValueError("Max depth must be greater than 0.")

    risc_debug = coordinate.noc_block.get_risc_debug(risc_name, neo_id)
    if risc_debug.is_in_reset():
        raise TTException(f"RiscV core {risc_debug.risc_location} is in reset")
    return risc_debug.get_callstack(elfs, offsets, max_depth, stop_on_main)


def coverage(
    location: str | OnChipCoordinate,
    elf: str | ParsedElfFile,
    gcda_path: str,
    gcno_copy_path: str | None = None,
    device_id: int = 0,
    context: Context | None = None,
) -> None:
    """
    Extract coverage data from the device.

    Args:
        location (str | OnChipCoordinate): Either X-Y (noc0/translated) or X,Y (logical) location on chip in string format, dram channel (e.g. ch3, d0,0), or OnChipCoordinate object.
        elf (str | ParsedElfFile): ELF file whose coverage should be extracted.
        gcda_path (str): The path where the gcda file will be written.
        gcno_copy_path (str | None, optional): The path where the gcno will be written, if specified.
        device_id (int, optional): ID of the device to read from. Default 0.
        context (Context | None, optional): TTExaLens context object used for interaction with device. If None, global context is used and potentially initialized.
    """

    coordinate = convert_coordinate(location, device_id, context)
    context = coordinate.context
    if isinstance(elf, str):
        elf = parse_elf(elf, context)

    from ttexalens.coverage import dump_coverage

    dump_coverage(elf, coordinate, gcda_path, gcno_copy_path)


def read_riscv_memory(
    location: str | OnChipCoordinate,
    addr: int,
    risc_name: str,
    neo_id: int | None = None,
    device_id: int = 0,
    context: Context | None = None,
) -> int:

    """
    Reads a 32-bit word from the specified RISC-V core's private memory.

    Args:
        location (str | OnChipCoordinate): Either X-Y (noc0/translated) or X,Y (logical) location on chip in string format, dram channel (e.g. ch3, d0,0), or OnChipCoordinate object.
        addr (int): Memory address to read from.
        risc_name (str): RISC-V core name (e.g. "brisc", "trisc0", etc.).
        neo_id (int | None, optional): NEO ID of the RISC-V core.
        device_id (int): ID number of device to read from. Default 0.
        context (Context, optional): TTExaLens context object used for interaction with device. If None, global context is used and potentially initialized.

    Returns:
        int: Data read from the device.
    """

    coordinate = convert_coordinate(location, device_id, context)

    risc_debug = coordinate.noc_block.get_risc_debug(risc_name, neo_id)
    private_memory = risc_debug.get_data_private_memory()
    if private_memory is None:
        raise TTException(f"RISC-V core {risc_debug.risc_location} does not have private memory.")
    if private_memory.address.private_address is None:
        raise TTException(f"RISC-V core {risc_debug.risc_location} does not have private memory address.")

    base_address = private_memory.address.private_address
    size = private_memory.size

    if addr < base_address or addr >= base_address + size:
        raise ValueError(
            f"Invalid address {hex(addr)}. Address must be between {hex(base_address)} and {hex(base_address + size - 1)}."
        )

    with risc_debug.ensure_private_memory_access():
        return risc_debug.read_memory(addr)


def write_riscv_memory(
    location: str | OnChipCoordinate,
    addr: int,
    value: int,
    risc_name: str,
    neo_id: int | None = None,
    device_id: int = 0,
    context: Context | None = None,
) -> None:
    """
    Writes a 32-bit word to the specified RISC-V core's private memory.

    Args:
        location (str | OnChipCoordinate): Either X-Y (noc0/translated) or X,Y (logical) location on chip in string format, dram channel (e.g. ch3, d0,0), or OnChipCoordinate object.
        addr (int): Memory address to read from.
        value (int): Value to write.
        risc_name (str): RISC-V core name (e.g. "brisc", "trisc0", etc.).
        neo_id (int | None, optional): NEO ID of the RISC-V core.
        device_id (int): ID number of device to read from. Default 0.
        context (Context, optional): TTExaLens context object used for interaction with device. If None, global context is used and potentially initialized.
    """

    coordinate = convert_coordinate(location, device_id, context)

    risc_debug = coordinate.noc_block.get_risc_debug(risc_name, neo_id)
    private_memory = risc_debug.get_data_private_memory()

    if value < 0 or value > 0xFFFFFFFF:
        raise ValueError(f"Invalid value {value}. Value must be a 32-bit unsigned integer.")
    if private_memory is None:
        raise TTException(f"RISC-V core {risc_debug.risc_location} does not have private memory.")
    if private_memory.address.private_address is None:
        raise TTException(f"RISC-V core {risc_debug.risc_location} does not have private memory address.")

    base_address = private_memory.address.private_address
    size = private_memory.size

    if addr < base_address or addr >= base_address + size:
        raise ValueError(
            f"Invalid address {hex(addr)}. Address must be between {hex(base_address)} and {hex(base_address + size - 1)}."
        )

    with risc_debug.ensure_private_memory_access():
        risc_debug.write_memory(addr, value)<|MERGE_RESOLUTION|>--- conflicted
+++ resolved
@@ -91,18 +91,9 @@
     validate_addr(addr)
     noc_id = check_noc_id(noc_id, context)
 
-<<<<<<< HEAD
     word = context.server_ifc.read32(
         noc_id, coordinate.device_id, *context.convert_loc_to_umd(coordinate), addr
     )
-=======
-    if coordinate.device._has_jtag:
-        noc_loc = context.convert_loc_to_jtag(coordinate)
-        word = context.server_ifc.jtag_read32(noc_id, coordinate.device_id, noc_loc[0], noc_loc[1], addr)
-    else:
-        noc_loc = context.convert_loc_to_umd(coordinate)
-        word = context.server_ifc.pci_read32(noc_id, coordinate.device_id, noc_loc[0], noc_loc[1], addr)
->>>>>>> f3eb0e2a
     return word
 
 
@@ -136,26 +127,10 @@
     if word_count <= 0:
         raise TTException("word_count must be greater than 0.")
 
-<<<<<<< HEAD
     bytes_data = context.server_ifc.read(
         noc_id, coordinate.device_id, *context.convert_loc_to_umd(coordinate), addr, 4 * word_count
     )
     data = list(struct.unpack(f"<{word_count}I", bytes_data))
-=======
-    if coordinate.device._has_jtag:
-        data = []
-        for i in range(word_count):
-            noc_loc = context.convert_loc_to_jtag(coordinate)
-            word = context.server_ifc.jtag_read32(noc_id, coordinate.device_id, noc_loc[0], noc_loc[1], addr + 4 * i)
-            data.append(word)
-        return data
-    else:
-        noc_loc = context.convert_loc_to_umd(coordinate)
-        bytes_data = context.server_ifc.pci_read(
-            noc_id, coordinate.device_id, noc_loc[0], noc_loc[1], addr, 4 * word_count
-        )
-        data = list(struct.unpack(f"<{word_count}I", bytes_data))
->>>>>>> f3eb0e2a
     return data
 
 
@@ -188,22 +163,10 @@
     noc_id = check_noc_id(noc_id, context)
     if num_bytes <= 0:
         raise TTException("num_bytes must be greater than 0.")
-<<<<<<< HEAD
     
     return context.server_ifc.read(
         noc_id, coordinate.device_id, *context.convert_loc_to_umd(coordinate), addr, num_bytes
     )
-=======
-
-    if coordinate.device._has_jtag:
-        int_array = read_words_from_device(
-            coordinate, addr, coordinate.device_id, num_bytes // 4 + (num_bytes % 4 > 0), context, noc_id
-        )
-        return struct.pack(f"{len(int_array)}I", *int_array)[:num_bytes]
-
-    noc_loc = context.convert_loc_to_umd(coordinate)
-    return context.server_ifc.pci_read(noc_id, coordinate.device_id, noc_loc[0], noc_loc[1], addr, num_bytes)
->>>>>>> f3eb0e2a
 
 
 def write_words_to_device(
@@ -235,31 +198,9 @@
     noc_id = check_noc_id(noc_id, context)
 
     if isinstance(data, int):
-<<<<<<< HEAD
         return context.server_ifc.write32(
             noc_id, coordinate.device_id, *context.convert_loc_to_umd(coordinate), addr, data
         )
-=======
-        if coordinate.device._has_jtag:
-            noc_loc = context.convert_loc_to_jtag(coordinate)
-            return context.server_ifc.jtag_write32(noc_id, coordinate.device_id, noc_loc[0], noc_loc[1], addr, data)
-        else:
-            noc_loc = context.convert_loc_to_umd(coordinate)
-            return context.server_ifc.pci_write32(noc_id, coordinate.device_id, noc_loc[0], noc_loc[1], addr, data)
-
-    if coordinate.device._has_jtag:
-        noc_loc = context.convert_loc_to_jtag(coordinate)
-        bytes_written = 0
-        for i, word in enumerate(data):
-            bytes_written += context.server_ifc.jtag_write32(
-                noc_id, coordinate.device_id, noc_loc[0], noc_loc[1], addr + i * 4, word
-            )
-        return bytes_written
-    else:
-        byte_data = b"".join(x.to_bytes(4, "little") for x in data)
-        noc_loc = context.convert_loc_to_umd(coordinate)
-        return context.server_ifc.pci_write(noc_id, coordinate.device_id, noc_loc[0], noc_loc[1], addr, byte_data)
->>>>>>> f3eb0e2a
 
     byte_data = b"".join(x.to_bytes(4, "little") for x in data)
     return context.server_ifc.write(
@@ -301,24 +242,9 @@
     if len(data) == 0:
         raise TTException("Data to write must not be empty.")
 
-<<<<<<< HEAD
     return context.server_ifc.write(
         noc_id, coordinate.device_id, *context.convert_loc_to_umd(coordinate), addr, data
     )
-=======
-    if coordinate.device._has_jtag:
-        assert (
-            len(data) % 4 == 0
-        ), "Data length must be a multiple of 4 bytes as JTAG currently does not support unaligned access."
-        for i in range(0, len(data), 4):
-            write_words_to_device(
-                coordinate, addr + i, struct.unpack("<I", data[i : i + 4])[0], coordinate.device_id, context, noc_id
-            )
-        return len(data)
-
-    noc_loc = context.convert_loc_to_umd(coordinate)
-    return context.server_ifc.pci_write(noc_id, coordinate.device_id, noc_loc[0], noc_loc[1], addr, data)
->>>>>>> f3eb0e2a
 
 
 def load_elf(
