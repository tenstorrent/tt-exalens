# SPDX-FileCopyrightText: © 2024 Tenstorrent AI ULC

# SPDX-License-Identifier: Apache-2.0
"""
Usage:
  tensix-reg <register> [--type <data-type>] [ --write <value> ] [ -d <device> ] [ -l <loc> ] [-n <noc-id> ]
  tensix-reg --search <register_pattern> [ --max <max-regs> ] [ -d <device> ] [ -l <loc> ] [-n <noc-id> ]

Arguments:
  <register>            Register to dump/write to. Format: <reg-type>(<reg-parameters>) or register name.
  <reg-type>            Register type. Options: [cfg, dbg].
  <reg-parameters>      Register parameters, comma separated integers. For cfg: index,mask,shift. For dbg: address.
  <register-pattern>    Register pattern used to print register names that match it. Format: wildcard.

Options:
  --type <data-type>  Data type of the register. This affects print format. Options: [INT_VALUE, ADDRESS, MASK, FLAGS, TENSIX_DATA_FORMAT]. Default: INT_VALUE.
  --write <value>     Value to write to the register. If not given, register is dumped instead.
  --max <max-regs>    Maximum number of register names to print when searching or all for everything. Default: 10.
  -d <device>         Device ID. Optional. Default: current device.
  -l <loc>            Core location in X-Y or R,C format. Default: current core.
  -n <noc-id>         NOC ID. Optional. Default: 0.

Description:
  Prints/writes to the specified register, at the specified location and device.

Examples:
  reg cfg(1,0x1E000000,25)                            # Prints configuration register with index 1, mask 0x1E000000, shift 25
  reg dbg(0x54)                                       # Prints debug register with address 0x54
  reg --search PACK*                                  # Prints names of first 10 registers that start with PACK
  reg --search ALU* --max 5                           # Prints names of first 5 registers that start with ALU
  reg --search *format* --max all                     # Prints names of all registers that include word format
  reg UNPACK_CONFIG0_out_data_format                  # Prints register with name UNPACK_CONFIG0_out_data_format
  reg cfg(1,0x1E000000,25) --type TENSIX_DATA_FORMAT  # Prints configuration register with index 60, mask 0xf, shift 0 in tensix data format
  reg dbg(0x54) --type INT_VALUE                      # Prints debug register with address 0x54 in integer format
  reg dbg(0x54) --write 18                            # Writes 18 to debug register with address 0x54
  reg cfg(1,0x1E000000,25) --write 0x0                # Writes 0 to configuration register with index 1, mask 0x1E000000, shift 25
  reg dbg(0x54) -d 0 -l 0,0                           # Prints debug register with address 0x54 for device 0 and core at location 0,0
  reg dbg(0x54) -l 0,0                                # Prints debug register with address 0x54 for core at location 0,0
  reg dbg(0x54) -d 0                                  # Prints debug register with address 0x54 for device 0
"""

command_metadata = {
    "short": "reg",
    "type": "low-level",
    "description": __doc__,
    "context": ["limited", "metal"],
    "command_option_names": ["--device", "--loc"],
}

<<<<<<< HEAD
from fnmatch import fnmatch
from ttexalens import command_parser
from ttexalens.device import Device
from ttexalens.register_store import REGISTER_DATA_TYPE, format_register_value, parse_register_value
from ttexalens.uistate import UIState
from ttexalens.util import INFO, WARN
=======
from ttexalens.uistate import UIState
from ttexalens.debug_tensix import TensixDebug
from ttexalens.device import (
    Device,
    TensixRegisterDescription,
    ConfigurationRegisterDescription,
    DebugRegisterDescription,
)
from ttexalens import command_parser
from ttexalens.util import (
    TTException,
    INFO,
    WARN,
    DATA_TYPE,
    convert_int_to_data_type,
    convert_data_type_to_int,
    search,
)
from ttexalens.unpack_regfile import TensixDataFormat
import re
>>>>>>> 73993bf6

# Possible values
reg_types = ["cfg", "dbg"]
data_types = ["INT_VALUE", "ADDRESS", "MASK", "FLAGS", "TENSIX_DATA_FORMAT"]


<<<<<<< HEAD
# Print strings that match wildcard pattern. Maximum max_prints, negative values enable print all.
def print_matches(pattern: str, strings: list[str], max_prints: int) -> None:
    pattern = pattern.lower()
    for s in strings:
        if max_prints == 0:
            WARN("Hit printing limit. To see more results, increase the --max value.")
            break

        if fnmatch(s.lower(), pattern):
            print(s)
            max_prints -= 1


def run(cmd_text, context, ui_state: UIState):
=======
def convert_str_to_int(param: str) -> int:
    try:
        if param.startswith("0x"):
            return int(param, 16)
        else:
            return int(param)
    except ValueError:
        raise ValueError(f"Invalid parameter {param}. Expected a hexadecimal or decimal integer.")


# Convert register parameters to integers
def convert_reg_params(reg_params: str) -> list[int]:
    params = []
    for param in reg_params.split(","):
        params.append(convert_str_to_int(param))

    return params


# Create register description object given parameters
def create_register_description(reg_type: str, reg_params: list[int], data_type: str) -> TensixRegisterDescription:
    if reg_type == "cfg":
        if len(reg_params) != 3:
            raise TTException(
                "Invalid number of parameters for configuration register since it requires 3 parameters (index, mask, shift)."
            )
        return ConfigurationRegisterDescription(
            index=reg_params[0], mask=reg_params[1], shift=reg_params[2], data_type=DATA_TYPE[data_type]
        )
    elif reg_type == "dbg":
        if len(reg_params) != 1:
            raise TTException(
                "Invalid number of parameters for debug register since it requires 1 parameter (address)."
            )
        return DebugRegisterDescription(address=reg_params[0], data_type=DATA_TYPE[data_type])
    else:
        raise ValueError(f"Unknown register type: {reg_type}. Possible values: {reg_types}")


def parse_register_argument(register: str):
    match = re.match(r"(\w+)\((.*?)\)", register)
    if match:
        reg_type = match.group(1)
        reg_params = convert_reg_params(match.group(2))
        return reg_type, reg_params
    else:
        return register


def run(cmd_text, context, ui_state: UIState = None):
>>>>>>> 73993bf6
    dopt = command_parser.tt_docopt(
        command_metadata["description"],
        argv=cmd_text.split()[1:],
    )

    value: int | None = None
    value_str: str | None = None
    data_type: REGISTER_DATA_TYPE | None = None
    register_pattern = dopt.args["<register_pattern>"] if dopt.args["--search"] else None
    noc_id: int = dopt.args["-n"] if dopt.args["-n"] else 0

    # Do this only if search is disabled
    if register_pattern == None:
        data_type_str = dopt.args["--type"]
        if data_type_str:
            if data_type_str not in REGISTER_DATA_TYPE.__members__:
                raise ValueError(
                    f"Invalid data type: {data_type_str}. Possible values: {list(REGISTER_DATA_TYPE.__members__.keys())}"
                )
            data_type = REGISTER_DATA_TYPE[data_type_str]
        value_str = dopt.args["--write"]
        value = parse_register_value(value_str) if value_str else None

    device: Device
    for device in dopt.for_each("--device", context, ui_state):
<<<<<<< HEAD
=======

        # Do this only if search is enabled
        if register_pattern != None:
            max = dopt.args["--max"] if dopt.args["--max"] else 10
            results = search(device._get_tensix_register_map_keys(), register_pattern, max)
            if len(results) == 0:
                print("No matches found.")
                return []

            INFO(f"Register names that match pattern on device {device.id()}:")
            for s in results:
                print(s)

            continue

>>>>>>> 73993bf6
        for loc in dopt.for_each("--loc", context, ui_state, device=device):
            noc_block = device.get_block(loc)
            register_store = noc_block.get_register_store(noc_id)

            # Do this only if search is enabled
            if register_pattern != None:
                register_names = register_store.get_register_names()
                max_regs = dopt.args["--max"] if dopt.args["--max"] else 10
                try:
                    if max_regs != "all":
                        max_regs = int(max_regs)
                        if max_regs <= 0:
                            raise ValueError(
                                f"Invalid value for max-regs. Expected positive integer, but got {max_regs}"
                            )
                    else:
                        max_regs = len(register_names)
                except:
                    raise ValueError(f"Invalid value for max-regs. Expected an integer, but got {max_regs}")

                INFO(f"Register names that match pattern on device {device.id()}")
                print_matches(register_pattern, register_names, max_regs)
            else:
                register, reg_name = register_store.parse_register_description(dopt.args["<register>"])
                if value != None:
                    register_store.write_register(register, value)
                    INFO(
                        f"Register {reg_name} on device {device.id()} and location {loc} written with value {value_str}."
                    )
                else:
                    reg_value = register_store.read_register(register)
                    reg_data_type = register.data_type if data_type is None else data_type

                    INFO(f"Value of register {reg_name} on device {device.id()} and location {loc}:")
                    print(format_register_value(reg_value, reg_data_type, register.mask.bit_count()))<|MERGE_RESOLUTION|>--- conflicted
+++ resolved
@@ -47,42 +47,18 @@
     "command_option_names": ["--device", "--loc"],
 }
 
-<<<<<<< HEAD
 from fnmatch import fnmatch
 from ttexalens import command_parser
 from ttexalens.device import Device
 from ttexalens.register_store import REGISTER_DATA_TYPE, format_register_value, parse_register_value
 from ttexalens.uistate import UIState
 from ttexalens.util import INFO, WARN
-=======
-from ttexalens.uistate import UIState
-from ttexalens.debug_tensix import TensixDebug
-from ttexalens.device import (
-    Device,
-    TensixRegisterDescription,
-    ConfigurationRegisterDescription,
-    DebugRegisterDescription,
-)
-from ttexalens import command_parser
-from ttexalens.util import (
-    TTException,
-    INFO,
-    WARN,
-    DATA_TYPE,
-    convert_int_to_data_type,
-    convert_data_type_to_int,
-    search,
-)
-from ttexalens.unpack_regfile import TensixDataFormat
-import re
->>>>>>> 73993bf6
 
 # Possible values
 reg_types = ["cfg", "dbg"]
 data_types = ["INT_VALUE", "ADDRESS", "MASK", "FLAGS", "TENSIX_DATA_FORMAT"]
 
 
-<<<<<<< HEAD
 # Print strings that match wildcard pattern. Maximum max_prints, negative values enable print all.
 def print_matches(pattern: str, strings: list[str], max_prints: int) -> None:
     pattern = pattern.lower()
@@ -97,58 +73,6 @@
 
 
 def run(cmd_text, context, ui_state: UIState):
-=======
-def convert_str_to_int(param: str) -> int:
-    try:
-        if param.startswith("0x"):
-            return int(param, 16)
-        else:
-            return int(param)
-    except ValueError:
-        raise ValueError(f"Invalid parameter {param}. Expected a hexadecimal or decimal integer.")
-
-
-# Convert register parameters to integers
-def convert_reg_params(reg_params: str) -> list[int]:
-    params = []
-    for param in reg_params.split(","):
-        params.append(convert_str_to_int(param))
-
-    return params
-
-
-# Create register description object given parameters
-def create_register_description(reg_type: str, reg_params: list[int], data_type: str) -> TensixRegisterDescription:
-    if reg_type == "cfg":
-        if len(reg_params) != 3:
-            raise TTException(
-                "Invalid number of parameters for configuration register since it requires 3 parameters (index, mask, shift)."
-            )
-        return ConfigurationRegisterDescription(
-            index=reg_params[0], mask=reg_params[1], shift=reg_params[2], data_type=DATA_TYPE[data_type]
-        )
-    elif reg_type == "dbg":
-        if len(reg_params) != 1:
-            raise TTException(
-                "Invalid number of parameters for debug register since it requires 1 parameter (address)."
-            )
-        return DebugRegisterDescription(address=reg_params[0], data_type=DATA_TYPE[data_type])
-    else:
-        raise ValueError(f"Unknown register type: {reg_type}. Possible values: {reg_types}")
-
-
-def parse_register_argument(register: str):
-    match = re.match(r"(\w+)\((.*?)\)", register)
-    if match:
-        reg_type = match.group(1)
-        reg_params = convert_reg_params(match.group(2))
-        return reg_type, reg_params
-    else:
-        return register
-
-
-def run(cmd_text, context, ui_state: UIState = None):
->>>>>>> 73993bf6
     dopt = command_parser.tt_docopt(
         command_metadata["description"],
         argv=cmd_text.split()[1:],
@@ -174,24 +98,6 @@
 
     device: Device
     for device in dopt.for_each("--device", context, ui_state):
-<<<<<<< HEAD
-=======
-
-        # Do this only if search is enabled
-        if register_pattern != None:
-            max = dopt.args["--max"] if dopt.args["--max"] else 10
-            results = search(device._get_tensix_register_map_keys(), register_pattern, max)
-            if len(results) == 0:
-                print("No matches found.")
-                return []
-
-            INFO(f"Register names that match pattern on device {device.id()}:")
-            for s in results:
-                print(s)
-
-            continue
-
->>>>>>> 73993bf6
         for loc in dopt.for_each("--loc", context, ui_state, device=device):
             noc_block = device.get_block(loc)
             register_store = noc_block.get_register_store(noc_id)
