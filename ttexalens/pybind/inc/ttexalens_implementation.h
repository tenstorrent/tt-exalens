--- conflicted
+++ resolved
@@ -62,11 +62,7 @@
     virtual std::optional<uint32_t> read_arc_telemetry_entry(uint8_t chip_id, uint8_t telemetry_tag) { return {}; }
     virtual std::optional<std::tuple<uint64_t, uint64_t, uint64_t>> get_firmware_version(uint8_t chip_id) { return {}; }
     virtual std::optional<uint64_t> get_device_unique_id(uint8_t chip_id) { return {}; }
-<<<<<<< HEAD
-    virtual void warm_reset() {}
-=======
     virtual void warm_reset(bool is_galaxy_configuration = false) { return; }
->>>>>>> 62447a30
 };
 
 }  // namespace tt::exalens