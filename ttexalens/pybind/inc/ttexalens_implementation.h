// SPDX-FileCopyrightText: © 2024 Tenstorrent AI ULC
//
// SPDX-License-Identifier: Apache-2.0
#pragma once

#include <cstdint>
#include <optional>
#include <string>
#include <tuple>
#include <vector>

namespace tt::exalens {

// Interface that should be implemented for TTExaLens server to process requests.
class ttexalens_implementation {
   public:
    virtual ~ttexalens_implementation() = default;

    virtual std::optional<uint32_t> read32(uint8_t noc_id, uint8_t chip_id, uint8_t noc_x, uint8_t noc_y,
                                               uint64_t address) {
        return {};
    }
    virtual std::optional<uint32_t> write32(uint8_t noc_id, uint8_t chip_id, uint8_t noc_x, uint8_t noc_y,
                                                uint64_t address, uint32_t data) {
        return {};
    }
    virtual std::optional<std::vector<uint8_t>> read(uint8_t noc_id, uint8_t chip_id, uint8_t noc_x, uint8_t noc_y,
                                                         uint64_t address, uint32_t size) {
        return {};
    }
    virtual std::optional<uint32_t> write(uint8_t noc_id, uint8_t chip_id, uint8_t noc_x, uint8_t noc_y,
                                              uint64_t address, const uint8_t* data, uint32_t size) {
        return {};
    }
    virtual std::optional<uint32_t> pci_read32_raw(uint8_t chip_id, uint64_t address) { return {}; }
    virtual std::optional<uint32_t> pci_write32_raw(uint8_t chip_id, uint64_t address, uint32_t data) { return {}; }
    virtual std::optional<uint32_t> dma_buffer_read32(uint8_t chip_id, uint64_t address, uint32_t channel) {
        return {};
    }

    virtual std::optional<std::string> read_tile(uint8_t noc_id, uint8_t chip_id, uint8_t noc_x, uint8_t noc_y,
                                                     uint64_t address, uint32_t size, uint8_t data_format) {
        return {};
    }
    virtual std::optional<uint32_t> jtag_read32_axi(uint8_t chip_id, uint32_t address) { return {}; }
    virtual std::optional<uint32_t> jtag_write32_axi(uint8_t chip_id, uint64_t address, uint32_t data) { return {}; }
    virtual std::optional<std::string> get_cluster_description() { return {}; }
    virtual std::optional<std::vector<uint8_t>> get_device_ids() { return {}; }
    virtual std::optional<std::string> get_device_arch(uint8_t chip_id) { return {}; }
    virtual std::optional<std::string> get_device_soc_description(uint8_t chip_id) { return {}; }
    virtual std::optional<std::tuple<uint8_t, uint8_t>> convert_from_noc0(uint8_t chip_id, uint8_t noc_x, uint8_t noc_y,
                                                                          const std::string& core_type,
                                                                          const std::string& coord_system) {
        return {};
    }

    virtual std::optional<std::tuple<int, uint32_t, uint32_t>> arc_msg(uint8_t noc_id, uint8_t chip_id,
                                                                       uint32_t msg_code, bool wait_for_done,
                                                                       uint32_t arg0, uint32_t arg1, int timeout) {
        return {};
    }
    virtual std::optional<uint32_t> read_arc_telemetry_entry(uint8_t chip_id, uint8_t telemetry_tag) { return {}; }
<<<<<<< HEAD
=======
    virtual std::optional<std::tuple<uint64_t, uint64_t, uint64_t>> get_firmware_version(uint8_t chip_id) { return {}; }
    virtual std::optional<uint64_t> get_device_unique_id(uint8_t chip_id) { return {}; }

    virtual std::optional<int> jtag_write32_axi(uint8_t chip_id, uint32_t address, uint32_t data) { return {}; }
    virtual std::optional<int> jtag_write32(uint8_t noc_id, uint8_t chip_id, uint8_t noc_x, uint8_t noc_y,
                                            uint64_t address, uint32_t data) {
        return {};
    }
    virtual std::optional<uint32_t> jtag_read32_axi(uint8_t chip_id, uint32_t address) { return {}; }
    virtual std::optional<uint32_t> jtag_read32(uint8_t noc_id, uint8_t chip_id, uint8_t noc_x, uint8_t noc_y,
                                                uint64_t address) {
        return {};
    }
>>>>>>> f3eb0e2a
};

}  // namespace tt::exalens<|MERGE_RESOLUTION|>--- conflicted
+++ resolved
@@ -60,22 +60,8 @@
         return {};
     }
     virtual std::optional<uint32_t> read_arc_telemetry_entry(uint8_t chip_id, uint8_t telemetry_tag) { return {}; }
-<<<<<<< HEAD
-=======
     virtual std::optional<std::tuple<uint64_t, uint64_t, uint64_t>> get_firmware_version(uint8_t chip_id) { return {}; }
     virtual std::optional<uint64_t> get_device_unique_id(uint8_t chip_id) { return {}; }
-
-    virtual std::optional<int> jtag_write32_axi(uint8_t chip_id, uint32_t address, uint32_t data) { return {}; }
-    virtual std::optional<int> jtag_write32(uint8_t noc_id, uint8_t chip_id, uint8_t noc_x, uint8_t noc_y,
-                                            uint64_t address, uint32_t data) {
-        return {};
-    }
-    virtual std::optional<uint32_t> jtag_read32_axi(uint8_t chip_id, uint32_t address) { return {}; }
-    virtual std::optional<uint32_t> jtag_read32(uint8_t noc_id, uint8_t chip_id, uint8_t noc_x, uint8_t noc_y,
-                                                uint64_t address) {
-        return {};
-    }
->>>>>>> f3eb0e2a
 };
 
 }  // namespace tt::exalens