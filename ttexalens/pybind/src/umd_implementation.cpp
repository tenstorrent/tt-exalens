--- conflicted
+++ resolved
@@ -29,14 +29,9 @@
     throw std::runtime_error("Failed to configure working active Ethernet");
 }
 // TODO #375: Remove read/write unaligned functions once UMD implements ability to set unaligned access for our TLB
-<<<<<<< HEAD
-void read_from_device_reg_unaligned_helper(tt::umd::Cluster* cluster, void* mem_ptr, chip_id_t chip,
-                                           tt::umd::CoreCoord core, uint64_t addr, uint32_t size) {
-=======
 
 void read_from_device_reg_unaligned(tt::umd::Cluster* cluster, void* mem_ptr, ChipId chip, tt::umd::CoreCoord core,
                                     uint64_t addr, uint32_t size) {
->>>>>>> d2722aff
     // Read first unaligned word
     uint32_t first_unaligned_index = addr % 4;
     if (first_unaligned_index != 0) {
@@ -70,23 +65,8 @@
     }
 }
 
-<<<<<<< HEAD
-void read_from_device_reg_unaligned(tt::umd::Cluster* cluster, void* mem_ptr, chip_id_t chip, tt::umd::CoreCoord core,
-                                    uint64_t addr, uint32_t size) {
-    try {
-        read_from_device_reg_unaligned_helper(cluster, mem_ptr, chip, core, addr, size);
-    } catch (const std::exception& e) {
-        _configure_working_active_eth(cluster, chip);
-        read_from_device_reg_unaligned_helper(cluster, mem_ptr, chip, core, addr, size);
-    }
-}
-
-void write_to_device_reg_unaligned_helper(tt::umd::Cluster* cluster, const void* mem_ptr, uint32_t size_in_bytes,
-                                          chip_id_t chip, tt::umd::CoreCoord core, uint64_t addr) {
-=======
 void write_to_device_reg_unaligned(tt::umd::Cluster* cluster, const void* mem_ptr, uint32_t size_in_bytes, ChipId chip,
                                    tt::umd::CoreCoord core, uint64_t addr) {
->>>>>>> d2722aff
     {
         // Read/Write first unaligned word
         uint32_t first_unaligned_index = addr % 4;
