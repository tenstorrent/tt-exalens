// SPDX-FileCopyrightText: © 2024 Tenstorrent AI ULC
//
// SPDX-License-Identifier: Apache-2.0
#include "umd_implementation.h"

#include <cstdint>
#include <tuple>

#include "read_tile.hpp"
#include "umd/device/arc/arc_telemetry_reader.hpp"
#include "umd/device/cluster.hpp"
#include "umd/device/firmware/firmware_utils.hpp"
<<<<<<< HEAD
#include "umd/device/topology/topology_discovery.hpp"
=======
>>>>>>> 62447a30
#include "umd/device/warm_reset.hpp"

namespace tt::exalens {

void _configure_working_active_eth(tt::umd::Cluster* cluster, uint8_t chip_id) {
    ChipId mmio_chip_id = cluster->get_cluster_description()->get_closest_mmio_capable_chip(chip_id);
    std::unordered_set<tt::umd::CoreCoord> active_eth_cores =
        cluster->get_soc_descriptor(mmio_chip_id)
            .get_eth_cores_for_channels(cluster->get_cluster_description()->get_active_eth_channels(mmio_chip_id),
                                        CoordSystem::LOGICAL);
    for (auto core : active_eth_cores) {
        cluster->configure_active_ethernet_cores_for_mmio_device(mmio_chip_id,
                                                                 std::unordered_set<tt::umd::CoreCoord>({core}));
        try {
            tt::umd::get_firmware_version_util(cluster->get_tt_device(chip_id));
            return;
        } catch (const std::exception& e) {
            continue;
        }
    }
    throw std::runtime_error("Failed to configure working active Ethernet");
}
// TODO #375: Remove read/write unaligned functions once UMD implements ability to set unaligned access for our TLB
void read_from_device_reg_unaligned_helper(tt::umd::Cluster* cluster, void* mem_ptr, ChipId chip,
                                           tt::umd::CoreCoord core, uint64_t addr, uint32_t size) {
    // Read first unaligned word
    uint32_t first_unaligned_index = addr % 4;
    if (first_unaligned_index != 0) {
        uint32_t temp = 0;
        cluster->read_from_device_reg(&temp, chip, core, addr - first_unaligned_index, sizeof(temp));
        if (first_unaligned_index + size <= sizeof(temp)) {
            memcpy(mem_ptr, ((uint8_t*)&temp) + first_unaligned_index, size);
            return;
        }
        memcpy(mem_ptr, ((uint8_t*)&temp) + first_unaligned_index, 4 - first_unaligned_index);
        mem_ptr = (uint8_t*)mem_ptr + 4 - first_unaligned_index;
        addr += 4 - first_unaligned_index;
        size -= 4 - first_unaligned_index;
    }

    // Read aligned bytes
    uint32_t aligned_size = size - (size % 4);
    if (aligned_size > 0) {
        cluster->read_from_device_reg(mem_ptr, chip, core, addr, aligned_size);
        mem_ptr = (uint8_t*)mem_ptr + aligned_size;
        addr += aligned_size;
        size -= aligned_size;
    }

    // Read last unaligned word
    uint32_t last_unaligned_size = size;
    if (last_unaligned_size != 0) {
        uint32_t temp = 0;
        cluster->read_from_device_reg(&temp, chip, core, addr, sizeof(temp));
        memcpy(mem_ptr, &temp, last_unaligned_size);
    }
}

void read_from_device_reg_unaligned(tt::umd::Cluster* cluster, void* mem_ptr, ChipId chip, tt::umd::CoreCoord core,
                                    uint64_t addr, uint32_t size) {
    try {
        read_from_device_reg_unaligned_helper(cluster, mem_ptr, chip, core, addr, size);
    } catch (const std::exception& e) {
        _configure_working_active_eth(cluster, chip);
        read_from_device_reg_unaligned_helper(cluster, mem_ptr, chip, core, addr, size);
    }
}

void write_to_device_reg_unaligned_helper(tt::umd::Cluster* cluster, const void* mem_ptr, uint32_t size_in_bytes,
                                          ChipId chip, tt::umd::CoreCoord core, uint64_t addr) {
    {
        // Read/Write first unaligned word
        uint32_t first_unaligned_index = addr % 4;
        if (first_unaligned_index != 0) {
            uint32_t temp = 0;
            uint64_t aligned_address = addr - first_unaligned_index;
            cluster->read_from_device_reg(&temp, chip, core, aligned_address, sizeof(temp));
            if (first_unaligned_index + size_in_bytes <= sizeof(temp)) {
                memcpy(((uint8_t*)&temp) + first_unaligned_index, mem_ptr, size_in_bytes);
                cluster->write_to_device_reg(&temp, sizeof(temp), chip, core, aligned_address);
                return;
            }
            memcpy(((uint8_t*)&temp) + first_unaligned_index, mem_ptr, 4 - first_unaligned_index);
            cluster->write_to_device_reg(&temp, sizeof(temp), chip, core, aligned_address);
            mem_ptr = (uint8_t*)mem_ptr + 4 - first_unaligned_index;
            addr += 4 - first_unaligned_index;
            size_in_bytes -= 4 - first_unaligned_index;
        }

        // Write aligned bytes
        uint32_t aligned_size = size_in_bytes - (size_in_bytes % 4);
        if (aligned_size > 0) {
            cluster->write_to_device_reg(mem_ptr, aligned_size, chip, core, addr);
            mem_ptr = (uint8_t*)mem_ptr + aligned_size;
            addr += aligned_size;
            size_in_bytes -= aligned_size;
        }

        // Read/Write last unaligned word
        uint32_t last_unaligned_size = size_in_bytes;
        if (last_unaligned_size != 0) {
            uint32_t temp = 0;
            cluster->read_from_device_reg(&temp, chip, core, addr, sizeof(temp));
            memcpy(&temp, mem_ptr, last_unaligned_size);
            cluster->write_to_device_reg(&temp, sizeof(temp), chip, core, addr);
        }
    }
}

void write_to_device_reg_unaligned(tt::umd::Cluster* cluster, const void* mem_ptr, uint32_t size_in_bytes, ChipId chip,
                                   tt::umd::CoreCoord core, uint64_t addr) {
    try {
        write_to_device_reg_unaligned_helper(cluster, mem_ptr, size_in_bytes, chip, core, addr);
    } catch (const std::exception& e) {
        _configure_working_active_eth(cluster, chip);
        write_to_device_reg_unaligned_helper(cluster, mem_ptr, size_in_bytes, chip, core, addr);
    }
}  // namespace tt::exalens

umd_implementation::umd_implementation(tt::umd::Cluster* cluster) : cluster(cluster) {
    cached_arc_telemetry_readers.resize(cluster->get_cluster_description()->get_number_of_chips());
}

std::optional<uint32_t> umd_implementation::read32(uint8_t noc_id, uint8_t chip_id, uint8_t noc_x, uint8_t noc_y,
                                                   uint64_t address) {
    // TODO: Hack on UMD on how to use noc1. This should be removed once we have a proper way to use noc1.
    umd::TTDevice::use_noc1(noc_id == 1);

    uint32_t result;
    tt::umd::CoreCoord target = cluster->get_soc_descriptor(chip_id).get_coord_at({noc_x, noc_y}, CoordSystem::NOC0);

    read_from_device_reg_unaligned(cluster, &result, chip_id, target, address, sizeof(result));
    return result;
}

std::optional<uint32_t> umd_implementation::write32(uint8_t noc_id, uint8_t chip_id, uint8_t noc_x, uint8_t noc_y,
                                                    uint64_t address, uint32_t data) {
    // TODO: Hack on UMD on how to use noc1. This should be removed once we have a proper way to use noc1.
    umd::TTDevice::use_noc1(noc_id == 1);

    tt::umd::CoreCoord target = cluster->get_soc_descriptor(chip_id).get_coord_at({noc_x, noc_y}, CoordSystem::NOC0);

    write_to_device_reg_unaligned(cluster, &data, sizeof(data), chip_id, target, address);
    return 4;
}

std::optional<std::vector<uint8_t>> umd_implementation::read(uint8_t noc_id, uint8_t chip_id, uint8_t noc_x,
                                                             uint8_t noc_y, uint64_t address, uint32_t size) {
    // TODO: Hack on UMD on how to use noc1. This should be removed once we have a proper way to use noc1.
    umd::TTDevice::use_noc1(noc_id == 1);

    std::vector<uint8_t> result(size);
    tt::umd::CoreCoord target = cluster->get_soc_descriptor(chip_id).get_coord_at({noc_x, noc_y}, CoordSystem::NOC0);
    // TODO #124: Mitigation for UMD bug #77
    if (!is_chip_mmio_capable(chip_id)) {
        for (uint32_t done = 0; done < size;) {
            uint32_t block = std::min(size - done, 1024u);
            read_from_device_reg_unaligned(cluster, result.data() + done, chip_id, target, address + done, block);
            done += block;
        }
        return result;
    }

    read_from_device_reg_unaligned(cluster, result.data(), chip_id, target, address, size);
    return result;
}

std::optional<uint32_t> umd_implementation::write(uint8_t noc_id, uint8_t chip_id, uint8_t noc_x, uint8_t noc_y,
                                                  uint64_t address, const uint8_t* data, uint32_t size) {
    // TODO: Hack on UMD on how to use noc1. This should be removed once we have a proper way to use noc1.
    umd::TTDevice::use_noc1(noc_id == 1);

    tt::umd::CoreCoord target = cluster->get_soc_descriptor(chip_id).get_coord_at({noc_x, noc_y}, CoordSystem::NOC0);

    // TODO #124: Mitigation for UMD bug #77
    if (!is_chip_mmio_capable(chip_id)) {
        for (uint32_t done = 0; done < size;) {
            uint32_t block = std::min(size - done, 1024u);
            write_to_device_reg_unaligned(cluster, data + done, block, chip_id, target, address + done);
            done += block;
        }
        return size;
    }

    write_to_device_reg_unaligned(cluster, data, size, chip_id, target, address);
    return size;
}

bool umd_implementation::is_chip_mmio_capable(uint8_t chip_id) {
    if (!cluster) {
        return false;
    }

    auto mmio_targets = cluster->get_target_mmio_device_ids();

    return mmio_targets.find(chip_id) != mmio_targets.end();
}

std::optional<uint32_t> umd_implementation::pci_read32_raw(uint8_t chip_id, uint64_t address) {
    // TODO: @ihamer, finish this
    if (is_chip_mmio_capable(chip_id)) {
        if (cluster) {
            return cluster->get_chip(chip_id)->get_tt_device()->bar_read32(address);
        }
    }
    return {};
}

std::optional<uint32_t> umd_implementation::pci_write32_raw(uint8_t chip_id, uint64_t address, uint32_t data) {
    // TODO: @ihamer, finish this
    if (is_chip_mmio_capable(chip_id)) {
        if (cluster) {
            cluster->get_chip(chip_id)->get_tt_device()->bar_write32(address, data);
            return 4;
        }
    }
    return {};
}

std::optional<uint32_t> umd_implementation::dma_buffer_read32(uint8_t chip_id, uint64_t address, uint32_t channel) {
    uint32_t result;

    cluster->read_from_sysmem(&result, address, channel, sizeof(result), chip_id);
    return result;
}

std::optional<std::string> umd_implementation::read_tile(uint8_t noc_id, uint8_t chip_id, uint8_t noc_x, uint8_t noc_y,
                                                         uint64_t address, uint32_t size, uint8_t data_format) {
    return tt::exalens::tile::read_tile_implementation(noc_id, chip_id, noc_x, noc_y, address, size, data_format,
                                                       cluster);
}

std::optional<std::string> umd_implementation::get_device_arch(uint8_t chip_id) {
    try {
        return tt::arch_to_str(cluster->get_soc_descriptor(chip_id).arch);
    } catch (...) {
        return {};
    }
}

std::optional<std::tuple<int, uint32_t, uint32_t>> umd_implementation::arc_msg(uint8_t noc_id, uint8_t chip_id,
                                                                               uint32_t msg_code, bool wait_for_done,
                                                                               uint32_t arg0, uint32_t arg1,
                                                                               std::chrono::milliseconds timeout) {
    // TODO: Hack on UMD on how to use noc1. This should be removed once we have a proper way to use noc1.
    umd::TTDevice::use_noc1(noc_id == 1);

    uint32_t return_3 = 0;
    uint32_t return_4 = 0;
    int return_code = cluster->arc_msg(chip_id, msg_code, wait_for_done, arg0, arg1, timeout, &return_3, &return_4);
    return std::make_tuple(return_code, return_3, return_4);
}

tt::umd::ArcTelemetryReader* umd_implementation::get_arc_telemetry_reader(uint8_t chip_id) {
    auto& cached_arc_telemetry_reader = cached_arc_telemetry_readers[chip_id];
    if (!cached_arc_telemetry_reader) {
        std::lock_guard<std::mutex> lock(cached_arc_telemetry_readers_mutex);
        if (!cached_arc_telemetry_reader) {
            cached_arc_telemetry_reader =
                tt::umd::ArcTelemetryReader::create_arc_telemetry_reader(cluster->get_tt_device(chip_id));
        }
    }
    return cached_arc_telemetry_reader.get();
}

std::optional<uint32_t> umd_implementation::read_arc_telemetry_entry_helper(uint8_t chip_id, uint8_t telemetry_tag) {
    auto* arc_telemetry_reader = get_arc_telemetry_reader(chip_id);
    auto umd_telemetry_tag = static_cast<tt::umd::TelemetryTag>(telemetry_tag);
    if (!arc_telemetry_reader->is_entry_available(telemetry_tag)) {
        return {};
    }
    return arc_telemetry_reader->read_entry(telemetry_tag);
}

std::optional<uint32_t> umd_implementation::read_arc_telemetry_entry(uint8_t chip_id, uint8_t telemetry_tag) {
    try {
        return read_arc_telemetry_entry_helper(chip_id, telemetry_tag);
    } catch (const std::exception& e) {
        _configure_working_active_eth(cluster, chip_id);
        return read_arc_telemetry_entry_helper(chip_id, telemetry_tag);
    }
}

std::optional<std::tuple<uint64_t, uint64_t, uint64_t>> umd_implementation::get_firmware_version(uint8_t chip_id) {
    tt::umd::semver_t firmware_version(0, 0, 0);
    try {
        firmware_version = tt::umd::get_firmware_version_util(cluster->get_tt_device(chip_id));
    } catch (const std::runtime_error& e) {
        _configure_working_active_eth(cluster, chip_id);
        firmware_version = tt::umd::get_firmware_version_util(cluster->get_tt_device(chip_id));
    }
    return std::make_tuple(firmware_version.major, firmware_version.minor, firmware_version.patch);
}

<<<<<<< HEAD
bool _is_galaxy_configuration(tt::umd::Cluster* cluster) {
    bool is_4u_galaxy_configuration = cluster != nullptr && cluster->get_target_remote_device_ids().size() > 0 &&
                                      cluster->get_cluster_description()->get_board_type(
                                          *cluster->get_target_remote_device_ids().begin()) == BoardType::GALAXY;
    bool is_6u_galaxy_configuration = cluster->get_target_device_ids().size() > 0 &&
                                      cluster->get_cluster_description()->get_board_type(0) == BoardType::UBB;
    return is_4u_galaxy_configuration || is_6u_galaxy_configuration;
}

void umd_implementation::warm_reset() {
    if (_is_galaxy_configuration(cluster)) {
=======
void umd_implementation::warm_reset(bool is_galaxy_configuration) {
    if (is_galaxy_configuration) {
>>>>>>> 62447a30
        tt::umd::WarmReset::ubb_warm_reset();
    } else {
        tt::umd::WarmReset::warm_reset();
    }
<<<<<<< HEAD
    // Calling discover to ensure warm reset has finished
    tt::umd::TopologyDiscovery::discover(tt::umd::TopologyDiscoveryOptions());
=======
>>>>>>> 62447a30
}
}  // namespace tt::exalens<|MERGE_RESOLUTION|>--- conflicted
+++ resolved
@@ -10,10 +10,7 @@
 #include "umd/device/arc/arc_telemetry_reader.hpp"
 #include "umd/device/cluster.hpp"
 #include "umd/device/firmware/firmware_utils.hpp"
-<<<<<<< HEAD
 #include "umd/device/topology/topology_discovery.hpp"
-=======
->>>>>>> 62447a30
 #include "umd/device/warm_reset.hpp"
 
 namespace tt::exalens {
@@ -308,30 +305,11 @@
     return std::make_tuple(firmware_version.major, firmware_version.minor, firmware_version.patch);
 }
 
-<<<<<<< HEAD
-bool _is_galaxy_configuration(tt::umd::Cluster* cluster) {
-    bool is_4u_galaxy_configuration = cluster != nullptr && cluster->get_target_remote_device_ids().size() > 0 &&
-                                      cluster->get_cluster_description()->get_board_type(
-                                          *cluster->get_target_remote_device_ids().begin()) == BoardType::GALAXY;
-    bool is_6u_galaxy_configuration = cluster->get_target_device_ids().size() > 0 &&
-                                      cluster->get_cluster_description()->get_board_type(0) == BoardType::UBB;
-    return is_4u_galaxy_configuration || is_6u_galaxy_configuration;
-}
-
-void umd_implementation::warm_reset() {
-    if (_is_galaxy_configuration(cluster)) {
-=======
 void umd_implementation::warm_reset(bool is_galaxy_configuration) {
     if (is_galaxy_configuration) {
->>>>>>> 62447a30
         tt::umd::WarmReset::ubb_warm_reset();
     } else {
         tt::umd::WarmReset::warm_reset();
     }
-<<<<<<< HEAD
-    // Calling discover to ensure warm reset has finished
-    tt::umd::TopologyDiscovery::discover(tt::umd::TopologyDiscoveryOptions());
-=======
->>>>>>> 62447a30
 }
 }  // namespace tt::exalens