// SPDX-FileCopyrightText: © 2024 Tenstorrent AI ULC
//
// SPDX-License-Identifier: Apache-2.0
#include "open_implementation.h"

#include <limits.h>
#include <unistd.h>

#include <filesystem>
#include <fstream>
#include <stdexcept>
#include <string>

#include "umd/device/cluster.hpp"
#include "umd/device/cluster_descriptor.hpp"
#include "umd/device/jtag/jtag.hpp"
#include "umd/device/jtag/jtag_device.hpp"
#include "umd/device/logging/config.hpp"
#include "umd/device/soc_descriptor.hpp"
#include "umd/device/tt_device/tt_device.hpp"
#include "umd/device/types/arch.hpp"
#include "umd/device/types/communication_protocol.hpp"
#include "umd/device/types/core_coordinates.hpp"
#include "umd_implementation.h"

static std::filesystem::path get_temp_working_directory() {
    std::filesystem::path temp_path = std::filesystem::temp_directory_path();
    std::string temp_name = temp_path / "ttexalens_server_XXXXXX";

    return mkdtemp(temp_name.data());
}

static std::optional<std::string> read_string_from_file(const std::string &file_name) {
    if (file_name.empty()) {
        return std::nullopt;
    }

    std::ifstream file(file_name, std::ios::in);
    if (!file) {
        return std::nullopt;
    }

    return std::string(std::istreambuf_iterator<char>(file), {});
}

static std::filesystem::path temp_working_directory = get_temp_working_directory();

// Identifies and returns the directory path of the currently running executable in a Linux environment.
static std::filesystem::path find_binary_directory() {
    char buffer[PATH_MAX + 1];
    ssize_t len = readlink("/proc/self/exe", buffer, sizeof(buffer) - 1);

    if (len != -1) {
        buffer[len] = '\0';
        std::string path(buffer);
        std::string::size_type pos = path.find_last_of("/");
        return path.substr(0, pos);
    }
    return {};
}

static std::string create_simulation_cluster_descriptor_file(tt::ARCH arch) {
    std::string cluster_descriptor_path = temp_working_directory / "cluster_desc.yaml";
    std::ofstream cluster_descriptor(cluster_descriptor_path);

    if (!cluster_descriptor.is_open()) {
        throw std::runtime_error("Failed to open file for writing: " + cluster_descriptor_path);
    }

    std::string arch_str = tt::arch_to_str(arch);

    cluster_descriptor << "arch: {" << std::endl;
    cluster_descriptor << "   0: " << arch_str << "," << std::endl;
    cluster_descriptor << "}" << std::endl << std::endl;
    cluster_descriptor << "chips: {" << std::endl;
    cluster_descriptor << "   0: [0,0,0,0]," << std::endl;
    cluster_descriptor << "}" << std::endl << std::endl;
    cluster_descriptor << "ethernet_connections: [" << std::endl;
    cluster_descriptor << "]" << std::endl << std::endl;
    cluster_descriptor << "chips_with_mmio: [" << std::endl;
    cluster_descriptor << "   0: 0," << std::endl;
    cluster_descriptor << "]" << std::endl << std::endl;
    cluster_descriptor << "# harvest_mask is the bit indicating which tensix row is harvested. So bit 0 = first "
                          "tensix row; bit 1 = second tensix row etc..."
                       << std::endl;
    cluster_descriptor << "harvesting: {" << std::endl;
    cluster_descriptor << "   0: {noc_translation: false, harvest_mask: 0}," << std::endl;
    cluster_descriptor << "}" << std::endl << std::endl;
    cluster_descriptor << "# This value will be null if the boardtype is unknown, should never happen in practice "
                          "but to be defensive it would be useful to throw an error on this case."
                       << std::endl;
    cluster_descriptor << "boardtype: {" << std::endl;
    cluster_descriptor << "   0: " << arch_str << "Simulator," << std::endl;
    cluster_descriptor << "}" << std::endl;
    cluster_descriptor << "io_device_type: SIMULATION" << std::endl;

    return cluster_descriptor_path;
}

static std::map<uint8_t, std::string> create_device_soc_descriptors(tt::umd::Cluster *cluster,
                                                                    const std::vector<uint8_t> &device_ids) {
    std::map<uint8_t, std::string> device_soc_descriptors_yamls;

    for (auto device_id : device_ids) {
        auto &soc_descriptor = cluster->get_soc_descriptor(device_id);
        std::string file_name = temp_working_directory / ("device_desc_runtime_" + std::to_string(device_id) + ".yaml");
        soc_descriptor.serialize_to_file(file_name);

        device_soc_descriptors_yamls[device_id] = file_name;
    }
    return device_soc_descriptors_yamls;
}

static std::string jtag_create_temp_network_descriptor_file(JtagDevice *jtag_device) {
    // In python we only need chips_with_mmio, harvesting and chips_with_jtag, other fields are not needed
    // We are doing this beacause we are reusing this file in python which was originaly created for UMD initialization
    std::string cluster_descriptor_path = temp_working_directory / "cluster_desc.yaml";
    std::ofstream outfile(cluster_descriptor_path);
    outfile << "chips_with_mmio: [\n]\n\n";

    outfile << "harvesting: {\n";
    for (size_t chip_id = 0; chip_id < jtag_device->get_device_cnt(); chip_id++) {
        uint32_t actual_harvesting = *jtag_device->get_efuse_harvesting(chip_id);

        outfile << "   " << chip_id << ": {noc_translation: true, harvest_mask: " << actual_harvesting << "},\n";
    }
    outfile << "}\n\n";

    outfile << "chips_with_jtag: [\n";
    for (size_t chip_id = 0; chip_id < jtag_device->get_device_cnt(); chip_id++) {
        outfile << "   " << chip_id << ": " << chip_id << ",\n";
    }
    outfile << "]";

    return cluster_descriptor_path;
}

static std::string jtag_create_device_soc_descriptor(const tt::umd::SocDescriptor &soc_descriptor, uint32_t device_id) {
    std::string file_name = temp_working_directory / ("device_desc_runtime_" + std::to_string(device_id) + ".yaml");
    soc_descriptor.serialize_to_file(file_name);
    return file_name;
}

namespace tt::exalens {

template <typename BaseClass>
open_implementation<BaseClass>::open_implementation(std::unique_ptr<DeviceType> device)
    : BaseClass(device.get()), device(std::move(device)) {}

template <typename BaseClass>
open_implementation<BaseClass>::~open_implementation() {
    if (is_simulation) {
        device->close_device();
    }
}

template <>
std::unique_ptr<open_implementation<umd_implementation>> open_implementation<umd_implementation>::open(
    const std::filesystem::path &binary_directory, const std::vector<uint8_t> &wanted_devices,
    bool initialize_with_noc1, bool init_jtag) {
    // Respect UMD's existing env var first; default to ERROR otherwise.
    // If Python wants DEBUG, it can set TT_LOGGER_LEVEL=debug before calling into this function.
    const char *tt_logger_level = std::getenv("TT_LOGGER_LEVEL");
    if (tt_logger_level == nullptr) {
        tt::umd::logging::set_level(tt::umd::logging::level::error);
    }

    // TODO: Hack on UMD on how to use/initialize with noc1. This should be removed once we have a proper way to use
    // noc1
    tt::umd::TTDevice::use_noc1(initialize_with_noc1);
    tt::umd::IODeviceType device_type = init_jtag ? tt::umd::IODeviceType::JTAG : tt::umd::IODeviceType::PCIe;

    auto cluster_descriptor = tt::umd::Cluster::create_cluster_descriptor("", {}, device_type);

    if (cluster_descriptor->get_number_of_chips() == 0) {
        throw std::runtime_error("No Tenstorrent devices were detected on this system.");
    }

    // Check that all chips are of the same type
    tt::ARCH arch = cluster_descriptor->get_arch(0);

    for (auto chip_id : cluster_descriptor->get_all_chips()) {
        auto newArch = cluster_descriptor->get_arch(chip_id);

        if (arch != newArch) {
            throw std::runtime_error("Not all devices have the same architecture.");
        }
    }

    // Create device
    std::vector<uint8_t> device_ids;
    std::unique_ptr<tt::umd::Cluster> cluster;

    // Try to read cluster descriptor
    std::unordered_set<ChipId> target_devices;

    for (ChipId i : cluster_descriptor->get_all_chips()) {
        device_ids.push_back(i);
    }

    // If we specified which devices we want, check that they are available and then extract their ids
    for (auto wanted_device : wanted_devices)
        if (std::find(device_ids.begin(), device_ids.end(), wanted_device) == device_ids.end())
            throw std::runtime_error("Device " + std::to_string(wanted_device) + " is not available.");
    if (!wanted_devices.empty()) device_ids = wanted_devices;

    for (auto device_id : device_ids) target_devices.insert(device_id);

    switch (arch) {
        case tt::ARCH::WORMHOLE_B0:
        case tt::ARCH::BLACKHOLE:
            cluster = std::make_unique<tt::umd::Cluster>(
                tt::umd::ClusterOptions{.target_devices = target_devices, .io_device_type = device_type});
            break;
        default:
            throw std::runtime_error("Unsupported architecture " + tt::arch_to_str(arch) + ".");
    }

    auto device_soc_descriptors_yamls = create_device_soc_descriptors(cluster.get(), device_ids);
    std::map<uint8_t, umd::SocDescriptor> soc_descriptors;
    for (auto device_id : device_ids) {
        soc_descriptors[device_id] = cluster->get_soc_descriptor(device_id);
    }

    auto implementation = std::unique_ptr<open_implementation<umd_implementation>>(
        new open_implementation<umd_implementation>(std::move(cluster)));
    auto &unique_ids = cluster_descriptor->get_chip_unique_ids();

    for (auto device_id : device_ids) {
        auto it = unique_ids.find(device_id);

        if (it != unique_ids.end()) {
            implementation->device_id_to_unique_id[device_id] = it->second;
        }
    }

    std::string file_path = temp_working_directory / "cluster_desc.yaml";
    cluster_descriptor->serialize_to_file(file_path);
    implementation->cluster_descriptor_path = file_path;
    implementation->device_ids = device_ids;
    implementation->device_soc_descriptors_yamls = std::move(device_soc_descriptors_yamls);
    implementation->soc_descriptors = std::move(soc_descriptors);
    return std::move(implementation);
}

template <>
std::unique_ptr<open_implementation<umd_implementation>> open_implementation<umd_implementation>::open_simulation(
    const std::filesystem::path &simulation_directory) {
    tt::umd::logging::set_level(tt::umd::logging::level::debug);
    std::unique_ptr<tt::umd::Cluster> cluster =
        std::make_unique<tt::umd::Cluster>(tt::umd::ClusterOptions{.chip_type = tt::umd::ChipType::SIMULATION,
                                                                   .target_devices = {0},
                                                                   .simulator_directory = simulation_directory});

    // Initialize simulation device
    cluster->start_device({});

    // Default behavior is to start brisc on all functional workers.
    // Since it is easier to put brisc in endless loop then to put it in reset, we will do that.
    // Write 0x6f (JAL x0, 0) to address 0 in L1 of all tensix cores.
    auto &soc_descriptor = cluster->get_soc_descriptor(0);

    for (const auto &worker : soc_descriptor.get_cores(CoreType::TENSIX)) {
        uint32_t data = 0x6f;  // while (true);

        cluster->write_to_device(&data, sizeof(data), 0, worker, 0);
    }

    cluster->deassert_risc_reset();

    std::vector<uint8_t> device_ids{0};
    auto device_soc_descriptors_yamls = create_device_soc_descriptors(cluster.get(), device_ids);
    std::map<uint8_t, umd::SocDescriptor> soc_descriptors;
    for (auto device_id : device_ids) {
        soc_descriptors[device_id] = cluster->get_soc_descriptor(device_id);
    }

    auto implementation = std::unique_ptr<open_implementation<umd_implementation>>(
        new open_implementation<umd_implementation>(std::move(cluster)));

    implementation->is_simulation = true;
    implementation->cluster_descriptor_path = create_simulation_cluster_descriptor_file(soc_descriptor.arch);
    implementation->device_ids = device_ids;
    implementation->device_soc_descriptors_yamls = std::move(device_soc_descriptors_yamls);
    implementation->soc_descriptors = std::move(soc_descriptors);
    return std::move(implementation);
}

template <typename BaseClass>
std::optional<std::string> open_implementation<BaseClass>::get_cluster_description() {
    return cluster_descriptor_path;
}

template <typename BaseClass>
std::optional<std::vector<uint8_t>> open_implementation<BaseClass>::get_device_ids() {
    return device_ids;
}

template <typename BaseClass>
std::optional<std::string> open_implementation<BaseClass>::get_device_soc_description(uint8_t chip_id) {
    try {
        return device_soc_descriptors_yamls[chip_id];
    } catch (...) {
        return {};
    }
}

template <typename BaseClass>
std::optional<std::tuple<uint64_t, uint64_t, uint64_t>> open_implementation<BaseClass>::get_firmware_version(
    uint8_t chip_id) {
    if (!is_simulation) {
        return BaseClass::get_firmware_version(chip_id);
    }
    return std::make_tuple(0, 0, 0);
}

template <typename BaseClass>
std::optional<uint64_t> open_implementation<BaseClass>::get_device_unique_id(uint8_t chip_id) {
    auto it = device_id_to_unique_id.find(chip_id);

    if (it != device_id_to_unique_id.end()) {
        return it->second;
    }
    return {};
}

template <typename BaseClass>
std::optional<std::tuple<uint8_t, uint8_t>> open_implementation<BaseClass>::convert_from_noc0(
    uint8_t chip_id, uint8_t noc_x, uint8_t noc_y, const std::string &core_type, const std::string &coord_system) {
    CoreType core_type_enum;

    if (core_type == "arc") {
        core_type_enum = CoreType::ARC;
    } else if (core_type == "dram") {
        core_type_enum = CoreType::DRAM;
    } else if (core_type == "active_eth") {
        core_type_enum = CoreType::ACTIVE_ETH;
    } else if (core_type == "idle_eth") {
        core_type_enum = CoreType::IDLE_ETH;
    } else if (core_type == "pcie") {
        core_type_enum = CoreType::PCIE;
    } else if (core_type == "tensix") {
        core_type_enum = CoreType::TENSIX;
    } else if (core_type == "router_only") {
        core_type_enum = CoreType::ROUTER_ONLY;
    } else if (core_type == "harvested") {
        core_type_enum = CoreType::HARVESTED;
    } else if (core_type == "eth") {
        core_type_enum = CoreType::ETH;
    } else if (core_type == "worker") {
        core_type_enum = CoreType::WORKER;
    } else if (core_type == "security") {
        core_type_enum = CoreType::SECURITY;
    } else if (core_type == "l2cpu") {
        core_type_enum = CoreType::L2CPU;
    } else {
        return {};
    }

    CoordSystem coord_system_enum;

    if (coord_system == "logical") {
        coord_system_enum = CoordSystem::LOGICAL;
    } else if (coord_system == "translated") {
        coord_system_enum = CoordSystem::TRANSLATED;
    } else if (coord_system == "noc0") {
        coord_system_enum = CoordSystem::NOC0;
    } else if (coord_system == "noc1") {
        coord_system_enum = CoordSystem::NOC1;
    } else {
        return {};
    }

    try {
        auto &soc_descriptor = soc_descriptors.at(chip_id);
        tt::umd::CoreCoord core_coord{noc_x, noc_y, core_type_enum, CoordSystem::NOC0};
        auto output = soc_descriptor.translate_coord_to(core_coord, coord_system_enum);

        return std::make_tuple(static_cast<uint8_t>(output.x), static_cast<uint8_t>(output.y));
    } catch (...) {
        return {};
    }
}

template <typename BaseClass>
<<<<<<< HEAD
void open_implementation<BaseClass>::warm_reset() {
    BaseClass::warm_reset();
=======
void open_implementation<BaseClass>::warm_reset(bool is_galaxy_configuration) {
    BaseClass::warm_reset(is_galaxy_configuration);
>>>>>>> 62447a30
}

}  // namespace tt::exalens<|MERGE_RESOLUTION|>--- conflicted
+++ resolved
@@ -383,13 +383,8 @@
 }
 
 template <typename BaseClass>
-<<<<<<< HEAD
-void open_implementation<BaseClass>::warm_reset() {
-    BaseClass::warm_reset();
-=======
 void open_implementation<BaseClass>::warm_reset(bool is_galaxy_configuration) {
     BaseClass::warm_reset(is_galaxy_configuration);
->>>>>>> 62447a30
 }
 
 }  // namespace tt::exalens