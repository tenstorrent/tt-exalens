--- conflicted
+++ resolved
@@ -387,13 +387,10 @@
     BaseClass::warm_reset(is_galaxy_configuration);
 }
 
-<<<<<<< HEAD
 template <typename BaseClass>
 std::optional<std::tuple<uint8_t, uint8_t>> open_implementation<BaseClass>::get_currently_active_eth_core(
     uint8_t chip_id) {
     return BaseClass::get_currently_active_eth_core(chip_id);
 }
 
-=======
->>>>>>> 98585747
 }  // namespace tt::exalens