--- conflicted
+++ resolved
@@ -216,18 +216,7 @@
 PYBIND11_MODULE(ttexalens_pybind, m) {
     m.def("open_device", &open_device, "Opens tt device. Prints error message if failed.",
           pybind11::arg("binary_directory"), pybind11::arg_v("wanted_devices", std::vector<uint8_t>(), "[]"),
-<<<<<<< HEAD
-          pybind11::arg("init_jtag") = false, pybind11::arg("use_noc1") = false);
-    m.def("pci_read32", &pci_read32, "Reads 4 bytes from PCI address", pybind11::arg("chip_id"), pybind11::arg("noc_x"),
-          pybind11::arg("noc_y"), pybind11::arg("address"));
-    m.def("pci_write32", &pci_write32, "Writes 4 bytes to PCI address", pybind11::arg("chip_id"),
-          pybind11::arg("noc_x"), pybind11::arg("noc_y"), pybind11::arg("address"), pybind11::arg("data"));
-    m.def("pci_read", &pci_read, "Reads data from PCI address", pybind11::arg("chip_id"), pybind11::arg("noc_x"),
-          pybind11::arg("noc_y"), pybind11::arg("address"), pybind11::arg("size"));
-    m.def("pci_write", &pci_write, "Writes data to PCI address", pybind11::arg("chip_id"), pybind11::arg("noc_x"),
-          pybind11::arg("noc_y"), pybind11::arg("address"), pybind11::arg("data"), pybind11::arg("size"));
-=======
-          pybind11::arg("init_jtag"), pybind11::arg("initialize_with_noc1"));
+          pybind11::arg("init_jtag") = false, pybind11::arg("initialize_with_noc1") = false);
     m.def("pci_read32", &pci_read32, "Reads 4 bytes from PCI address", pybind11::arg("noc_id"),
           pybind11::arg("chip_id"), pybind11::arg("noc_x"), pybind11::arg("noc_y"), pybind11::arg("address"));
     m.def("pci_write32", &pci_write32, "Writes 4 bytes to PCI address", pybind11::arg("noc_id"),
@@ -238,7 +227,6 @@
     m.def("pci_write", &pci_write, "Writes data to PCI address", pybind11::arg("noc_id"), pybind11::arg("chip_id"),
           pybind11::arg("noc_x"), pybind11::arg("noc_y"), pybind11::arg("address"), pybind11::arg("data"),
           pybind11::arg("size"));
->>>>>>> a182fd63
     m.def("pci_read32_raw", &pci_read32_raw, "Reads 4 bytes from PCI address", pybind11::arg("chip_id"),
           pybind11::arg("address"));
     m.def("pci_write32_raw", &pci_write32_raw, "Writes 4 bytes to PCI address", pybind11::arg("chip_id"),
