# SPDX-FileCopyrightText: (c) 2025 Tenstorrent AI ULC
#
# SPDX-License-Identifier: Apache-2.0
from contextlib import contextmanager
from dataclasses import dataclass

from ttexalens import util
from ttexalens.context import Context
from ttexalens.coordinate import OnChipCoordinate
from ttexalens.device import Device
from ttexalens.hardware.baby_risc_info import BabyRiscInfo
<<<<<<< HEAD
from ttexalens.hardware.memory_block import MemoryBlock
from ttexalens.hardware.risc_debug import RiscDebug, RiscLocation
=======
from ttexalens.hardware.risc_debug import RiscDebug, RiscDebugStatus, RiscDebugWatchpointState, RiscLocation
>>>>>>> e84e3398
from ttexalens.register_store import RegisterDescription, RegisterStore
from ttexalens.tt_exalens_lib import read_word_from_device, write_words_to_device

# Register address
REG_STATUS = 0
REG_COMMAND = 1
REG_COMMAND_ARG_0 = 2
REG_COMMAND_ARG_1 = 3
REG_COMMAND_RETURN_VALUE = 4
REG_HW_WATCHPOINT_SETTINGS = 5
REG_HW_WATCHPOINT_0 = 10
REG_HW_WATCHPOINT_1 = 11
REG_HW_WATCHPOINT_2 = 12
REG_HW_WATCHPOINT_3 = 13
REG_HW_WATCHPOINT_4 = 14
REG_HW_WATCHPOINT_5 = 15
REG_HW_WATCHPOINT_6 = 16
REG_HW_WATCHPOINT_7 = 17

# Status register bits
STATUS_HALTED = 0x1
STATUS_PC_WATCHPOINT_HIT = 0x2
STATUS_MEMORY_WATCHPOINT_HIT = 0x4
STATUS_EBREAK_HIT = 0x8
STATUS_WATCHPOINT_0_HIT = 0x00000100

# Command register bits
COMMAND_HALT = 0x00000001
COMMAND_STEP = 0x00000002  # resume for one cycle
COMMAND_CONTINUE = 0x00000004
COMMAND_READ_REGISTER = 0x00000008
COMMAND_WRITE_REGISTER = 0x00000010
COMMAND_READ_MEMORY = 0x00000020
COMMAND_WRITE_MEMORY = 0x00000040
COMMAND_FLUSH_REGISTERS = 0x00000080
COMMAND_FLUSH = 0x00000100
COMMAND_DEBUG_MODE = 0x80000000

# Watchpoint - REG_HW_WATCHPOINT_SETTINGS
HW_WATCHPOINT_BREAKPOINT = 0x00000000
HW_WATCHPOINT_READ = 0x00000001
HW_WATCHPOINT_WRITE = 0x00000002
HW_WATCHPOINT_ACCESS = 0x00000003
HW_WATCHPOINT_ENABLED = 0x00000008
HW_WATCHPOINT_MASK = 0x0000000F

# Register names
RISCV_REGISTER_NAMES_BY_INDEX = {
    0: "zero",
    1: "ra",
    2: "sp",
    3: "gp",
    4: "tp",
    5: "t0",
    6: "t1",
    7: "t2",
    8: "s0 / fp",
    9: "s1",
    10: "a0",
    11: "a1",
    12: "a2",
    13: "a3",
    14: "a4",
    15: "a5",
    16: "a6",
    17: "a7",
    18: "s2",
    19: "s3",
    20: "s4",
    21: "s5",
    22: "s6",
    23: "s7",
    24: "s8",
    25: "s9",
    26: "s10",
    27: "s11",
    28: "t3",
    29: "t4",
    30: "t5",
    31: "t6",
    32: "pc",
}

RISCV_REGISTER_INDEX_BY_NAME = {
    "zero": 0,
    "x0": 0,
    "ra": 1,
    "x1": 1,
    "sp": 2,
    "x2": 2,
    "gp": 3,
    "x3": 3,
    "tp": 4,
    "x4": 4,
    "t0": 5,
    "x5": 5,
    "t1": 6,
    "x6": 6,
    "t2": 7,
    "x7": 7,
    "s0": 8,
    "fp": 8,
    "x8": 8,
    "s1": 9,
    "x9": 9,
    "a0": 10,
    "x10": 10,
    "a1": 11,
    "x11": 11,
    "a2": 12,
    "x12": 12,
    "a3": 13,
    "x13": 13,
    "a4": 14,
    "x14": 14,
    "a5": 15,
    "x15": 15,
    "a6": 16,
    "x16": 16,
    "a7": 17,
    "x17": 17,
    "s2": 18,
    "x18": 18,
    "s3": 19,
    "x19": 19,
    "s4": 20,
    "x20": 20,
    "s5": 21,
    "x21": 21,
    "s6": 22,
    "x22": 22,
    "s7": 23,
    "x23": 23,
    "s8": 24,
    "x24": 24,
    "s9": 25,
    "x25": 25,
    "s10": 26,
    "x26": 26,
    "s11": 27,
    "x27": 27,
    "t3": 28,
    "x28": 28,
    "t4": 29,
    "x29": 29,
    "t5": 30,
    "x30": 30,
    "t6": 31,
    "x31": 31,
    "pc": 32,
    "x32": 32,
}


def get_register_index(reg_index_or_name):
    if reg_index_or_name in RISCV_REGISTER_NAMES_BY_INDEX:
        return reg_index_or_name
    if reg_index_or_name in RISCV_REGISTER_INDEX_BY_NAME:
        return RISCV_REGISTER_INDEX_BY_NAME[reg_index_or_name]
    raise ValueError(f"Unknown register {reg_index_or_name}")


def get_register_name(reg_index_or_name):
    index = get_register_index(reg_index_or_name)
    return RISCV_REGISTER_NAMES_BY_INDEX[index]


@dataclass
class BabyRiscDebugStatus(RiscDebugStatus):
    @staticmethod
    def from_register(value: int, max_watchpoints: int):
        return BabyRiscDebugStatus(
            is_halted=value & STATUS_HALTED != 0,
            is_pc_watchpoint_hit=value & STATUS_PC_WATCHPOINT_HIT != 0,
            is_memory_watchpoint_hit=value & STATUS_MEMORY_WATCHPOINT_HIT != 0,
            is_ebreak_hit=value & STATUS_EBREAK_HIT != 0,
            watchpoints_hit=[(value & (STATUS_WATCHPOINT_0_HIT << i)) != 0 for i in range(max_watchpoints)],
        )


@dataclass
class BabyRiscDebugWatchpointState(RiscDebugWatchpointState):
    @staticmethod
    def from_value(value: int):
        assert value & HW_WATCHPOINT_MASK == value, f"Invalid watchpoint value {value:08x}"

        return BabyRiscDebugWatchpointState(
            value & HW_WATCHPOINT_ENABLED != 0,
            value & HW_WATCHPOINT_ACCESS != 0,
            value & HW_WATCHPOINT_READ != 0,
            value & HW_WATCHPOINT_WRITE != 0,
        )


class BabyRiscDebugHardware:
    def __init__(
        self,
        register_store: RegisterStore,
        risc_info: BabyRiscInfo,
        verbose: bool = False,
        enable_asserts: bool = True,
    ):
        self.register_store = register_store
        self.risc_info = risc_info
        self.enable_asserts = enable_asserts
        self.verbose = verbose

        self.CONTROL0_WRITE = 0x80010000 + (self.risc_info.risc_id << 17)
        self.CONTROL0_READ = 0x80000000 + (self.risc_info.risc_id << 17)
        self.RISC_DBG_CNTL0 = register_store.get_register_noc_address("RISCV_DEBUG_REG_RISC_DBG_CNTL_0")
        self.RISC_DBG_CNTL1 = register_store.get_register_noc_address("RISCV_DEBUG_REG_RISC_DBG_CNTL_1")
        self.RISC_DBG_STATUS0 = register_store.get_register_noc_address("RISCV_DEBUG_REG_RISC_DBG_STATUS_0")
        self.RISC_DBG_STATUS1 = register_store.get_register_noc_address("RISCV_DEBUG_REG_RISC_DBG_STATUS_1")

    @property
    def device(self) -> Device:
        return self.risc_info.noc_block.device

    @property
    def context(self) -> Context:
        return self.device._context

    def _get_reg_name_for_address(self, address: int):
        if address == self.RISC_DBG_CNTL0:
            return "CNTL0"
        elif address == self.RISC_DBG_CNTL1:
            return "CNTL1"
        elif address == self.RISC_DBG_STATUS0:
            return "STATUS0"
        elif address == self.RISC_DBG_STATUS1:
            return "STATUS1"
        else:
            return f"Unknown register {address}"

    def __write(self, addr, data):
        if self.verbose:
            util.DEBUG(f"{self._get_reg_name_for_address(addr)} <- WR   0x{data:08x}")
        write_words_to_device(self.risc_info.noc_block.location, addr, data, self.device._id, self.context)

    def __read(self, addr):
        data = read_word_from_device(self.risc_info.noc_block.location, addr, self.device._id, self.context)
        if self.verbose:
            util.DEBUG(f"{self._get_reg_name_for_address(addr)} -> RD == 0x{data:08x}")
        return data

    def __trigger_write(self, reg_addr):
        if self.verbose:
            util.INFO(f"      __trigger_write({reg_addr})")
        self.__write(self.RISC_DBG_CNTL0, self.CONTROL0_WRITE + reg_addr)
        self.__write(self.RISC_DBG_CNTL0, 0)

    def __trigger_read(self, reg_addr):
        if self.verbose:
            util.INFO(f"      __trigger_read({reg_addr})")
        self.__write(self.RISC_DBG_CNTL0, self.CONTROL0_READ + reg_addr)
        self.__write(self.RISC_DBG_CNTL0, 0)

    def __riscv_write(self, reg_addr, value):
        if self.verbose:
            util.INFO(f"    __riscv_write({reg_addr}, 0x{value:08x})")
        # set wrdata
        self.__write(self.RISC_DBG_CNTL1, value)
        self.__trigger_write(reg_addr)

    def __is_read_valid(self):
        if self.verbose:
            util.INFO("  __is_read_valid()")
        status0 = self.__read(self.RISC_DBG_STATUS0)
        return (status0 & self.risc_info.status_read_valid_mask) == self.risc_info.status_read_valid_mask

    def __riscv_read(self, reg_addr):
        if self.verbose:
            util.INFO(f"  __riscv_read({reg_addr})")
        self.__trigger_read(reg_addr)

        if self.enable_asserts:
            if not self.__is_read_valid():
                util.WARN(f"Reading from RiscV debug registers failed (debug read valid bit is set to 0).")
        return self.__read(self.RISC_DBG_STATUS1)

    def enable_debug(self):
        if self.verbose:
            util.INFO("  enable_debug()")
        self.__riscv_write(REG_COMMAND, COMMAND_DEBUG_MODE)

    def _halt_command(self):
        self.__riscv_write(REG_COMMAND, COMMAND_DEBUG_MODE + COMMAND_HALT)

    def halt(self):
        if self.is_halted():
            util.WARN(f"Halt: {self.risc_info.risc_name} core at {self.risc_info.noc_block.location} is already halted")
            return
        if self.verbose:
            util.INFO("  halt()")
        self._halt_command()
        assert (
            self.is_halted()
        ), f"Failed to halt {self.risc_info.risc_name} core at {self.risc_info.noc_block.location}"

    @contextmanager
    def ensure_halted(self):
        """
        Ensures that an operation is performed while the RISC-V core is halted, and then resumes it.
        """
        was_halted = self.is_halted()
        if not was_halted:
            self.halt()
        try:
            yield
        finally:
            if not was_halted:
                self.cont()

    def step(self):
        if self.verbose:
            util.INFO("  step()")
        self.__riscv_write(REG_COMMAND, COMMAND_DEBUG_MODE + COMMAND_STEP)
        # There is bug in hardware and for blackhole step should be executed twice
        if self.device._arch == "blackhole":
            self.__riscv_write(REG_COMMAND, COMMAND_DEBUG_MODE + COMMAND_STEP)

    def cont(self, verify=True):
        if not self.is_halted():
            util.WARN(
                f"Continue: {self.risc_info.risc_name} core at {self.risc_info.noc_block.location} is already running"
            )
            return
        if self.verbose:
            util.INFO("  cont()")
        self.__riscv_write(REG_COMMAND, COMMAND_DEBUG_MODE + COMMAND_CONTINUE)
        assert (
            not verify or not self.is_halted()
        ), f"Failed to continue {self.risc_info.risc_name} core at {self.risc_info.noc_block.location}"

    def continue_without_debug(self):
        """
        Continues RISC-V core execution without debugging functionality.
        This method triggers core execution to continue by writing COMMAND_CONTINUE to the command register.
        Note: This function might trigger core lockup - use cont() method instead.
        Returns:
            None
        Warns:
            If the core is already running when method is called
        Side Effects:
            - Writes to RISC-V command register
            - May log debug information if verbose mode is enabled
        """
        if not self.is_halted():
            util.WARN(
                f"Continue: {self.risc_info.risc_name} core at {self.risc_info.noc_block.location} is already running"
            )
            return
        if self.verbose:
            util.INFO("  cont()")
        self.__riscv_write(REG_COMMAND, COMMAND_CONTINUE)

    def read_status(self) -> BabyRiscDebugStatus:
        if self.verbose:
            util.INFO("  read_status()")
        status = self.__riscv_read(REG_STATUS)
        return BabyRiscDebugStatus.from_register(status, self.risc_info.max_watchpoints)

    def is_halted(self):
        if self.verbose:
            util.INFO("  is_halted()")
        return self.read_status().is_halted

    def is_pc_watchpoint_hit(self):
        if self.verbose:
            util.INFO("  is_pc_watchpoint_hit()")
        return self.read_status().is_pc_watchpoint_hit

    def assert_halted(self, message=""):
        """
        Make sure that the RISC-V core is halted.
        """
        if not self.is_halted():
            exception_message = f"{self.risc_info.risc_name} is not halted"
            if message:
                exception_message += f": {message}"
            raise ValueError(exception_message)

    def is_memory_watchpoint_hit(self):
        if self.verbose:
            util.INFO("  is_pc_watchpoint_hit()")
        return self.read_status().is_memory_watchpoint_hit

    def read_gpr(self, reg_index):
        if self.verbose:
            util.INFO(f"  read_gpr({reg_index})")
        self.__riscv_write(REG_COMMAND_ARG_0, reg_index)
        self.__riscv_write(REG_COMMAND, COMMAND_DEBUG_MODE + COMMAND_READ_REGISTER)
        return self.__riscv_read(REG_COMMAND_RETURN_VALUE)

    def write_gpr(self, reg_index, value):
        if self.verbose:
            util.INFO(f"  write_gpr({reg_index}, 0x{value:08x})")
        self.__riscv_write(REG_COMMAND_ARG_1, value)
        self.__riscv_write(REG_COMMAND_ARG_0, reg_index)
        self.__riscv_write(REG_COMMAND, COMMAND_DEBUG_MODE + COMMAND_WRITE_REGISTER)

    def read_memory(self, addr):
        if self.enable_asserts:
            self.assert_halted()
        if self.verbose:
            util.INFO(f"  read_memory(0x{addr:08x})")
        self.__riscv_write(REG_COMMAND_ARG_0, addr)
        self.__riscv_write(REG_COMMAND, COMMAND_DEBUG_MODE + COMMAND_READ_MEMORY)
        data = self.__riscv_read(REG_COMMAND_RETURN_VALUE)
        if self.verbose:
            util.INFO(f"                             read -> 0x{data:08x}")
        return data

    def write_memory(self, addr, value):
        if self.enable_asserts:
            self.assert_halted()
        if self.verbose:
            util.INFO(f"  write_memory(0x{addr:08x}, 0x{value:08x})")
        self.__riscv_write(REG_COMMAND_ARG_1, value)
        self.__riscv_write(REG_COMMAND_ARG_0, addr)
        self.__riscv_write(REG_COMMAND, COMMAND_DEBUG_MODE + COMMAND_WRITE_MEMORY)

    def __update_watchpoint_setting(self, id, value):
        assert 0 <= value <= 15
        with self.ensure_halted():
            old_wp_settings = self.__riscv_read(REG_HW_WATCHPOINT_SETTINGS)
            mask = HW_WATCHPOINT_MASK << (id * 4)
            new_wp_settings = (old_wp_settings & (~mask)) + (value << (id * 4))
            self.__riscv_write(REG_HW_WATCHPOINT_SETTINGS, new_wp_settings)

    def __set_watchpoint(self, id, address, setting):
        with self.ensure_halted():
            self.__riscv_write(REG_HW_WATCHPOINT_0 + id, address)
            self.__update_watchpoint_setting(id, setting)

    def set_watchpoint_on_pc_address(self, id, address):
        self.__set_watchpoint(id, address, HW_WATCHPOINT_ENABLED + HW_WATCHPOINT_BREAKPOINT)

    def set_watchpoint_on_memory_read(self, id, address):
        self.__set_watchpoint(id, address, HW_WATCHPOINT_ENABLED + HW_WATCHPOINT_READ)

    def set_watchpoint_on_memory_write(self, id, address):
        self.__set_watchpoint(id, address, HW_WATCHPOINT_ENABLED + HW_WATCHPOINT_WRITE)

    def set_watchpoint_on_memory_access(self, id, address):
        self.__set_watchpoint(id, address, HW_WATCHPOINT_ENABLED + HW_WATCHPOINT_ACCESS)

    def read_watchpoints_state(self):
        settings = self.__riscv_read(REG_HW_WATCHPOINT_SETTINGS)
        watchpoints = []
        for i in range(self.risc_info.max_watchpoints):
            watchpoints.append(BabyRiscDebugWatchpointState.from_value((settings >> (i * 4)) & HW_WATCHPOINT_MASK))
        return watchpoints

    def read_watchpoint_address(self, id):
        return self.__riscv_read(REG_HW_WATCHPOINT_0 + id)

    def disable_watchpoint(self, id):
        self.__update_watchpoint_setting(id, 0)


class BabyRiscDebug(RiscDebug):
    def __init__(self, risc_info: BabyRiscInfo, verbose: bool = False, enable_asserts: bool = True):
        super().__init__(RiscLocation(risc_info.noc_block.location, risc_info.neo_id, risc_info.risc_name))
        register_store = risc_info.noc_block.get_register_store(neo_id=risc_info.neo_id)
        self.risc_info = risc_info
        self.register_store = register_store
        self.debug_hardware = (
            BabyRiscDebugHardware(register_store, risc_info, verbose, enable_asserts)
            if risc_info.debug_hardware_present
            else None
        )
        self.enable_asserts = enable_asserts
        self.verbose = verbose

        self.RISC_DBG_SOFT_RESET0 = register_store.get_register_noc_address("RISCV_DEBUG_REG_SOFT_RESET_0")

    @property
    def noc_block(self):
        return self.risc_info.noc_block

    @property
    def location(self) -> OnChipCoordinate:
        return self.noc_block.location

    @property
    def device(self) -> Device:
        return self.risc_info.noc_block.device

    @property
    def context(self) -> Context:
        return self.device._context

    def __write(self, addr, data):
        write_words_to_device(self.location, addr, data, self.device._id, self.context)

    def __read(self, addr):
        return read_word_from_device(self.location, addr, self.device._id, self.context)

    def is_in_reset(self):
        reset_reg = self.__read(self.RISC_DBG_SOFT_RESET0)
        return ((reset_reg >> self.risc_info.reset_flag_shift) & 1) != 0

    def set_reset_signal(self, value: bool):
        """
        Assert (1) or deassert (0) the reset signal of the RISC-V core.
        """
        assert value in [0, 1]
        reset_reg = self.__read(self.RISC_DBG_SOFT_RESET0)
        reset_reg = (reset_reg & ~(1 << self.risc_info.reset_flag_shift)) | (value << self.risc_info.reset_flag_shift)
        self.__write(self.RISC_DBG_SOFT_RESET0, reset_reg)
        new_reset_reg = self.__read(self.RISC_DBG_SOFT_RESET0)
        if new_reset_reg != reset_reg:
            util.ERROR(f"Error writing reset signal. Expected 0x{reset_reg:08x}, got 0x{new_reset_reg:08x}")

    def assert_not_in_reset(self, message=""):
        """
        Make sure that the RISC-V core is not in reset.
        """
        if self.is_in_reset():
            exception_message = f"{self.risc_info.risc_name} is in reset"
            if message:
                exception_message += f": {message}"
            raise ValueError(exception_message)

    def invalidate_instruction_cache(self):
        """
        Invalidates the instruction cache of the RISC-V core.
        """
        self.__write_register("RISCV_IC_INVALIDATE_InvalidateAll", 1 << self.risc_info.risc_id)

    def assert_debug_hardware(self):
        """
        Make sure that the debug hardware is present.
        """
        if self.debug_hardware is None:
            raise ValueError(f"{self.risc_info.risc_name} does not have debug hardware")

    def __write_register(self, register: str | RegisterDescription, value: int):
        if isinstance(register, str):
            register = self.register_store.get_register_description(register)
        else:
            assert isinstance(register, RegisterDescription), f"Invalid register type {type(register)}"

        if register.noc_address is None:
            self.assert_debug_hardware()
            assert self.debug_hardware is not None, "Debug hardware is not initialized"
            if self.enable_asserts:
                self.assert_not_in_reset()
                self.debug_hardware.assert_halted()
            read = self.debug_hardware.read_memory
            write = self.debug_hardware.write_memory
            address = register.private_address
        else:
            read = self.__read
            write = self.__write
            address = register.noc_address

        # If register mask is not 0xffffffff, we need to read other bits
        if register.mask != 0xFFFFFFFF:
            old_value = read(address)
            value = (old_value & ~register.mask) | ((value << register.shift) & register.mask)
        write(address, value)

    @contextmanager
    def ensure_private_memory_access(self):
        self.assert_debug_hardware()
        assert self.debug_hardware is not None, "Debug hardware is not initialized"
        if not self.is_in_reset():
            with self.debug_hardware.ensure_halted():
                yield
        else:
            start_address = self.risc_info.get_code_start_address(self.register_store)

            # Save 4 bytes from the start address (we need to return it to previous state)
            saved_bytes = self.__read(start_address)
            try:
                # Write endless loop to the start address
                self.__write(start_address, 0x6F)  # JAL x0, 0

                # Take core out of reset
                self.set_reset_signal(False)

                # Ensure it is halted and yield
                with self.debug_hardware.ensure_halted():
                    yield

                # Take core back to reset
                self.set_reset_signal(True)
            finally:
                # Write back the 4 bytes to the start address
                self.__write(start_address, saved_bytes)

    def set_branch_prediction(self, enable: bool):
        assert enable in [0, 1]
        value = 0 if enable else 1
        assert (
            self.risc_info.branch_prediction_register is not None and self.risc_info.branch_prediction_mask is not None
        )
        register_name = self.risc_info.branch_prediction_register
        bp_mask = self.risc_info.branch_prediction_mask
        previous_value = self.register_store.read_register(register_name)
        new_value = (previous_value & ~bp_mask) | (value * bp_mask)
        self.register_store.write_register(register_name, new_value)

    def is_halted(self) -> bool:
        if self.enable_asserts:
            self.assert_not_in_reset()
        self.assert_debug_hardware()
        assert self.debug_hardware is not None, "Debug hardware is not initialized"
        return self.debug_hardware.is_halted()

    def is_ebreak_hit(self) -> bool:
        if self.enable_asserts:
            self.assert_not_in_reset()
        self.assert_debug_hardware()
        assert self.debug_hardware is not None, "Debug hardware is not initialized"
        return self.debug_hardware.read_status().is_ebreak_hit

    def halt(self):
        if self.enable_asserts:
            self.assert_not_in_reset()
        self.assert_debug_hardware()
        assert self.debug_hardware is not None, "Debug hardware is not initialized"
        return self.debug_hardware.halt()

    def step(self):
        if self.enable_asserts:
            self.assert_not_in_reset()
        self.assert_debug_hardware()
        assert self.debug_hardware is not None, "Debug hardware is not initialized"
        return self.debug_hardware.step()

    def cont(self):
        if self.enable_asserts:
            self.assert_not_in_reset()
        self.assert_debug_hardware()
        assert self.debug_hardware is not None, "Debug hardware is not initialized"
        return self.debug_hardware.cont(verify=False)

    @contextmanager
    def ensure_halted(self):
        if self.enable_asserts:
            self.assert_not_in_reset()
        self.assert_debug_hardware()
        assert self.debug_hardware is not None, "Debug hardware is not initialized"
        with self.debug_hardware.ensure_halted():
            yield

    def read_gpr(self, register_index: int) -> int:
        if self.enable_asserts:
            self.assert_not_in_reset()
        self.assert_debug_hardware()
        assert self.debug_hardware is not None, "Debug hardware is not initialized"
        return self.debug_hardware.read_gpr(register_index)

    def write_gpr(self, register_index: int, value: int):
        if self.enable_asserts:
            self.assert_not_in_reset()
        self.assert_debug_hardware()
        assert self.debug_hardware is not None, "Debug hardware is not initialized"
        self.debug_hardware.write_gpr(register_index, value)

    def read_memory(self, address: int) -> int:
        if self.enable_asserts:
            self.assert_not_in_reset()
        self.assert_debug_hardware()
        assert self.debug_hardware is not None, "Debug hardware is not initialized"
        return self.debug_hardware.read_memory(address)

    def write_memory(self, address: int, value: int):
        if self.enable_asserts:
            self.assert_not_in_reset()
        self.assert_debug_hardware()
        assert self.debug_hardware is not None, "Debug hardware is not initialized"
        self.debug_hardware.write_memory(address, value)

<<<<<<< HEAD
    def can_debug(self) -> bool:
        return self.risc_info.debug_hardware_present

    def get_data_private_memory(self) -> MemoryBlock | None:
        return self.risc_info.data_private_memory

    def get_code_private_memory(self) -> MemoryBlock | None:
        return self.risc_info.code_private_memory

    def set_code_start_address(self, address: int | None) -> None:
        self.risc_info.set_code_start_address(self.register_store, address)
=======
    def read_status(self) -> RiscDebugStatus:
        self.assert_debug_hardware()
        assert self.debug_hardware is not None, "Debug hardware is not initialized"
        return self.debug_hardware.read_status()

    def read_watchpoints_state(self) -> list[RiscDebugWatchpointState]:
        self.assert_debug_hardware()
        assert self.debug_hardware is not None, "Debug hardware is not initialized"
        return self.debug_hardware.read_watchpoints_state()

    def read_watchpoint_address(self, watchpoint_index: int) -> int:
        self.assert_debug_hardware()
        assert self.debug_hardware is not None, "Debug hardware is not initialized"
        return self.debug_hardware.read_watchpoint_address(watchpoint_index)

    def disable_watchpoint(self, watchpoint_index: int) -> None:
        self.assert_debug_hardware()
        assert self.debug_hardware is not None, "Debug hardware is not initialized"
        self.debug_hardware.disable_watchpoint(watchpoint_index)

    def set_watchpoint_on_pc_address(self, watchpoint_index: int, address: int) -> None:
        self.assert_debug_hardware()
        assert self.debug_hardware is not None, "Debug hardware is not initialized"
        self.debug_hardware.set_watchpoint_on_pc_address(watchpoint_index, address)

    def set_watchpoint_on_memory_read(self, watchpoint_index: int, address: int) -> None:
        self.assert_debug_hardware()
        assert self.debug_hardware is not None, "Debug hardware is not initialized"
        self.debug_hardware.set_watchpoint_on_memory_read(watchpoint_index, address)

    def set_watchpoint_on_memory_write(self, watchpoint_index: int, address: int) -> None:
        self.assert_debug_hardware()
        assert self.debug_hardware is not None, "Debug hardware is not initialized"
        self.debug_hardware.set_watchpoint_on_memory_write(watchpoint_index, address)

    def set_watchpoint_on_memory_access(self, watchpoint_index: int, address: int) -> None:
        self.assert_debug_hardware()
        assert self.debug_hardware is not None, "Debug hardware is not initialized"
        self.debug_hardware.set_watchpoint_on_memory_access(watchpoint_index, address)

    def can_debug(self) -> bool:
        return self.risc_info.debug_hardware_present
>>>>>>> e84e3398
<|MERGE_RESOLUTION|>--- conflicted
+++ resolved
@@ -9,12 +9,8 @@
 from ttexalens.coordinate import OnChipCoordinate
 from ttexalens.device import Device
 from ttexalens.hardware.baby_risc_info import BabyRiscInfo
-<<<<<<< HEAD
 from ttexalens.hardware.memory_block import MemoryBlock
-from ttexalens.hardware.risc_debug import RiscDebug, RiscLocation
-=======
-from ttexalens.hardware.risc_debug import RiscDebug, RiscDebugStatus, RiscDebugWatchpointState, RiscLocation
->>>>>>> e84e3398
+from ttexalens.hardware.risc_debug import RiscDebug, RiscLocation, RiscDebugStatus, RiscDebugWatchpointState
 from ttexalens.register_store import RegisterDescription, RegisterStore
 from ttexalens.tt_exalens_lib import read_word_from_device, write_words_to_device
 
@@ -692,7 +688,46 @@
         assert self.debug_hardware is not None, "Debug hardware is not initialized"
         self.debug_hardware.write_memory(address, value)
 
-<<<<<<< HEAD
+    def read_status(self) -> RiscDebugStatus:
+        self.assert_debug_hardware()
+        assert self.debug_hardware is not None, "Debug hardware is not initialized"
+        return self.debug_hardware.read_status()
+
+    def read_watchpoints_state(self) -> list[RiscDebugWatchpointState]:
+        self.assert_debug_hardware()
+        assert self.debug_hardware is not None, "Debug hardware is not initialized"
+        return self.debug_hardware.read_watchpoints_state()
+
+    def read_watchpoint_address(self, watchpoint_index: int) -> int:
+        self.assert_debug_hardware()
+        assert self.debug_hardware is not None, "Debug hardware is not initialized"
+        return self.debug_hardware.read_watchpoint_address(watchpoint_index)
+
+    def disable_watchpoint(self, watchpoint_index: int) -> None:
+        self.assert_debug_hardware()
+        assert self.debug_hardware is not None, "Debug hardware is not initialized"
+        self.debug_hardware.disable_watchpoint(watchpoint_index)
+
+    def set_watchpoint_on_pc_address(self, watchpoint_index: int, address: int) -> None:
+        self.assert_debug_hardware()
+        assert self.debug_hardware is not None, "Debug hardware is not initialized"
+        self.debug_hardware.set_watchpoint_on_pc_address(watchpoint_index, address)
+
+    def set_watchpoint_on_memory_read(self, watchpoint_index: int, address: int) -> None:
+        self.assert_debug_hardware()
+        assert self.debug_hardware is not None, "Debug hardware is not initialized"
+        self.debug_hardware.set_watchpoint_on_memory_read(watchpoint_index, address)
+
+    def set_watchpoint_on_memory_write(self, watchpoint_index: int, address: int) -> None:
+        self.assert_debug_hardware()
+        assert self.debug_hardware is not None, "Debug hardware is not initialized"
+        self.debug_hardware.set_watchpoint_on_memory_write(watchpoint_index, address)
+
+    def set_watchpoint_on_memory_access(self, watchpoint_index: int, address: int) -> None:
+        self.assert_debug_hardware()
+        assert self.debug_hardware is not None, "Debug hardware is not initialized"
+        self.debug_hardware.set_watchpoint_on_memory_access(watchpoint_index, address)
+
     def can_debug(self) -> bool:
         return self.risc_info.debug_hardware_present
 
@@ -703,48 +738,4 @@
         return self.risc_info.code_private_memory
 
     def set_code_start_address(self, address: int | None) -> None:
-        self.risc_info.set_code_start_address(self.register_store, address)
-=======
-    def read_status(self) -> RiscDebugStatus:
-        self.assert_debug_hardware()
-        assert self.debug_hardware is not None, "Debug hardware is not initialized"
-        return self.debug_hardware.read_status()
-
-    def read_watchpoints_state(self) -> list[RiscDebugWatchpointState]:
-        self.assert_debug_hardware()
-        assert self.debug_hardware is not None, "Debug hardware is not initialized"
-        return self.debug_hardware.read_watchpoints_state()
-
-    def read_watchpoint_address(self, watchpoint_index: int) -> int:
-        self.assert_debug_hardware()
-        assert self.debug_hardware is not None, "Debug hardware is not initialized"
-        return self.debug_hardware.read_watchpoint_address(watchpoint_index)
-
-    def disable_watchpoint(self, watchpoint_index: int) -> None:
-        self.assert_debug_hardware()
-        assert self.debug_hardware is not None, "Debug hardware is not initialized"
-        self.debug_hardware.disable_watchpoint(watchpoint_index)
-
-    def set_watchpoint_on_pc_address(self, watchpoint_index: int, address: int) -> None:
-        self.assert_debug_hardware()
-        assert self.debug_hardware is not None, "Debug hardware is not initialized"
-        self.debug_hardware.set_watchpoint_on_pc_address(watchpoint_index, address)
-
-    def set_watchpoint_on_memory_read(self, watchpoint_index: int, address: int) -> None:
-        self.assert_debug_hardware()
-        assert self.debug_hardware is not None, "Debug hardware is not initialized"
-        self.debug_hardware.set_watchpoint_on_memory_read(watchpoint_index, address)
-
-    def set_watchpoint_on_memory_write(self, watchpoint_index: int, address: int) -> None:
-        self.assert_debug_hardware()
-        assert self.debug_hardware is not None, "Debug hardware is not initialized"
-        self.debug_hardware.set_watchpoint_on_memory_write(watchpoint_index, address)
-
-    def set_watchpoint_on_memory_access(self, watchpoint_index: int, address: int) -> None:
-        self.assert_debug_hardware()
-        assert self.debug_hardware is not None, "Debug hardware is not initialized"
-        self.debug_hardware.set_watchpoint_on_memory_access(watchpoint_index, address)
-
-    def can_debug(self) -> bool:
-        return self.risc_info.debug_hardware_present
->>>>>>> e84e3398
+        self.risc_info.set_code_start_address(self.register_store, address)