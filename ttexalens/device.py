--- conflicted
+++ resolved
@@ -5,13 +5,8 @@
 from abc import abstractmethod
 from copy import deepcopy
 from dataclasses import dataclass, replace
-<<<<<<< HEAD
 from functools import cache, cached_property
-from typing import Dict, Iterable, Iterator, List, Sequence, Tuple
-=======
-from functools import cached_property
 from typing import Iterable, Sequence
->>>>>>> d480dacf
 
 from tabulate import tabulate
 from ttexalens.context import Context
@@ -250,7 +245,6 @@
         # Base class doesn't know if it is translated coordinate, but specialized classes do
         return False
 
-<<<<<<< HEAD
     @abstractmethod
     def get_block(self, location: OnChipCoordinate) -> NocBlock:
         """
@@ -268,10 +262,7 @@
             blocks.append(self.get_block(location))
         return blocks
 
-    def get_block_locations(self, block_type="functional_workers") -> List[OnChipCoordinate]:
-=======
     def get_block_locations(self, block_type="functional_workers") -> list[OnChipCoordinate]:
->>>>>>> d480dacf
         """
         Returns locations of all blocks of a given type
         """
