--- conflicted
+++ resolved
@@ -223,7 +223,6 @@
             self._to_noc0[(die_location, "die", core_type)] = noc0_location
             self._to_noc0[(die_location, "die", "any")] = noc0_location
 
-<<<<<<< HEAD
     def _pci_arc_reg_read(self, addr: int) -> int:
         """Read ARC register using PCI->NOC->ARC."""
         arc_core_loc = self.get_arc_block_location()
@@ -235,10 +234,7 @@
         arc_core_loc = self.get_arc_block_location()
         write_words_to_device(arc_core_loc, addr, value)
 
-    def to_noc0(self, coord_tuple: Tuple[int, int], coord_system: str, core_type: str = "any") -> Tuple[int, int]:
-=======
     def to_noc0(self, coord_tuple: tuple[int, int], coord_system: str, core_type: str = "any") -> tuple[int, int]:
->>>>>>> a7b07062
         try:
             return self._to_noc0[(coord_tuple, coord_system, core_type)]
         except:
