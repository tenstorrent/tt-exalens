--- conflicted
+++ resolved
@@ -80,13 +80,8 @@
         self.assertIn("mask must be a valid 32-bit integer", str(cm.exception))
 
     def test_sample_signal_group_invalid_samples(self):
-<<<<<<< HEAD
-        if self.device.is_quasar():
-            self.skipTest("This test does not work on quasar.")
-=======
-        if not self.device.is_wormhole():
-            self.skipTest("This test only works on Wormhole devices.")
->>>>>>> 06c8eb99
+        if self.device.is_quasar():
+            self.skipTest("This test does not work on quasar.")
 
         group_name = next(iter(self.debug_bus.group_map.keys()))
         with self.assertRaises(ValueError) as cm:
@@ -99,13 +94,8 @@
         self.assertIn("samples count must be at least 1", str(cm.exception))
 
     def test_signal_group_invalid_l1_address(self):
-<<<<<<< HEAD
-        if self.device.is_quasar():
-            self.skipTest("This test does not work on quasar.")
-=======
-        if not self.device.is_wormhole():
-            self.skipTest("This test only works on Wormhole devices.")
->>>>>>> 06c8eb99
+        if self.device.is_quasar():
+            self.skipTest("This test does not work on quasar.")
 
         # test sample_signal_group
         group_name = next(iter(self.debug_bus.group_map.keys()))
@@ -119,13 +109,8 @@
         self.assertIn("L1 address must be 16-byte aligned", str(cm.exception))
 
     def test_sample_signal_group_invalid_sampling_interval(self):
-<<<<<<< HEAD
-        if self.device.is_quasar():
-            self.skipTest("This test does not work on quasar.")
-=======
-        if not self.device.is_wormhole():
-            self.skipTest("This test only works on Wormhole devices.")
->>>>>>> 06c8eb99
+        if self.device.is_quasar():
+            self.skipTest("This test does not work on quasar.")
 
         group_name = next(iter(self.debug_bus.group_map.keys()))
         with self.assertRaises(ValueError) as cm:
@@ -146,13 +131,8 @@
         ]
     )
     def test_signal_group_exceeds_memory(self, samples, l1_address):
-<<<<<<< HEAD
-        if self.device.is_quasar():
-            self.skipTest("This test does not work on quasar.")
-=======
-        if not self.device.is_wormhole():
-            self.skipTest("This test only works on Wormhole devices.")
->>>>>>> 06c8eb99
+        if self.device.is_quasar():
+            self.skipTest("This test does not work on quasar.")
 
         # test sample_signal_group
         group_name = next(iter(self.debug_bus.group_map.keys()))
@@ -166,13 +146,8 @@
         self.assertIn(f"L1 sampling range 0x{l1_address:x}-0x{end_address:x} exceeds 1 MiB limit", str(cm.exception))
 
     def test_read_signal_group_invalid_signal_name(self):
-<<<<<<< HEAD
-        if self.device.is_quasar():
-            self.skipTest("This test does not work on quasar.")
-=======
-        if not self.device.is_wormhole():
-            self.skipTest("This test only works on Wormhole devices.")
->>>>>>> 06c8eb99
+        if self.device.is_quasar():
+            self.skipTest("This test does not work on quasar.")
 
         signal_name = "invalid_signal_name"
         group_name = next(iter(self.debug_bus.group_map.keys()))
@@ -185,13 +160,8 @@
         self.assertIn(f"Signal '{signal_name}' does not exist in group.", str(cm.exception))
 
     def test_invalid_group_name(self):
-<<<<<<< HEAD
-        if self.device.is_quasar():
-            self.skipTest("This test does not work on quasar.")
-=======
-        if not self.device.is_wormhole():
-            self.skipTest("This test only works on Wormhole devices.")
->>>>>>> 06c8eb99
+        if self.device.is_quasar():
+            self.skipTest("This test does not work on quasar.")
 
         group_name = "invalid_group_name"
         with self.assertRaises(ValueError) as cm:
