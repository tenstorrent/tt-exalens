# SPDX-FileCopyrightText: © 2024 Tenstorrent AI ULC

# SPDX-License-Identifier: Apache-2.0
import struct
import unittest
import os

from functools import wraps

from parameterized import parameterized, parameterized_class

from test.ttexalens.unit_tests.test_base import init_default_test_context
from ttexalens import tt_exalens_init
from ttexalens import tt_exalens_lib as lib
from ttexalens import util

from ttexalens.coordinate import OnChipCoordinate
from ttexalens.context import Context
from ttexalens.device import ConfigurationRegisterDescription, DebugRegisterDescription
from ttexalens.debug_bus_signal_store import DebugBusSignalDescription
from ttexalens.debug_risc import RiscLoader, RiscDebug, RiscLoc, get_risc_name, get_risc_id
from ttexalens.firmware import ELF
from ttexalens.object import DataArray

from ttexalens.hw.arc.arc import load_arc_fw
from ttexalens.hw.arc.arc_dbg_fw import arc_dbg_fw_check_msg_loop_running, arc_dbg_fw_command, NUM_LOG_CALLS_OFFSET
from ttexalens.tt_exalens_lib_utils import arc_read


def invalid_argument_decorator(func):
    @wraps(func)
    def wrapper(*args, **kwargs):

        return func(*args, **kwargs)

    return wrapper


class TestAutoContext(unittest.TestCase):
    def test_auto_context(self):
        """Test auto context creation."""
        tt_exalens_init.GLOBAL_CONTEXT = None
        context = lib.check_context()
        self.assertIsNotNone(context)
        self.assertIsInstance(context, Context)

    def test_set_global_context(self):
        """Test setting global context."""
        tt_exalens_init.GLOBAL_CONTEXT = None
        context = tt_exalens_init.init_ttexalens()
        self.assertIsNotNone(tt_exalens_init.GLOBAL_CONTEXT)
        self.assertIs(tt_exalens_init.GLOBAL_CONTEXT, context)

    def test_existing_context(self):
        """Test recognition of existing context."""
        tt_exalens_init.GLOBAL_CONTEXT = None

        # Create new global context
        context1 = tt_exalens_init.init_ttexalens()
        self.assertIsNotNone(tt_exalens_init.GLOBAL_CONTEXT)
        self.assertIs(tt_exalens_init.GLOBAL_CONTEXT, context1)

        # Check for existing context
        context = lib.check_context()
        self.assertIsNotNone(context)
        self.assertIs(tt_exalens_init.GLOBAL_CONTEXT, context)
        self.assertIs(context, context1)


class TestReadWrite(unittest.TestCase):
    def setUp(self):
        self.context = init_default_test_context()
        self.assertIsNotNone(self.context)
        self.assertIsInstance(self.context, Context)

    def test_write_read(self):
        """Test write data -- read data."""
        core_loc = "0,0"
        address = 0x100

        data = [0, 1, 2, 3]

        ret = lib.write_to_device(core_loc, address, data)
        self.assertEqual(ret, len(data))

        ret = lib.read_from_device(core_loc, address, num_bytes=len(data))
        self.assertEqual(ret, bytes(data))

    def test_write_read_bytes(self):
        """Test write bytes -- read bytes."""
        core_loc = "1,0"
        address = 0x100

        data = b"abcd"

        ret = lib.write_to_device(core_loc, address, data)
        self.assertEqual(ret, len(data))

        ret = lib.read_from_device(core_loc, address, num_bytes=len(data))
        self.assertEqual(ret, data)

    @parameterized.expand(
        [
            ("1,0", 1024, 0x100, 0),  # 1KB from device 0 at location 1,0
            ("1,0", 2048, 0x104, 0),  # 2KB from device 0 at location 1,0
            ("1,0", 4096, 0x108, 0),  # 4KB from device 0 at location 1,0
            ("1,0", 8192, 0x10C, 0),  # 8KB from device 0 at location 1,0
            ("1,0", 1024, 0x100, 1),  # 1KB from device 1 at location 1,0
            ("1,0", 2048, 0x104, 1),  # 2KB from device 1 at location 1,0
            ("1,0", 4096, 0x108, 1),  # 4KB from device 1 at location 1,0
            ("1,0", 8192, 0x10C, 1),  # 8KB from device 1 at location 1,0
            ("ch0", 1024, 0x100, 0),  # 1KB from device 0 at location DRAM channel 0
            ("ch0", 2048, 0x104, 0),  # 2KB from device 0 at location DRAM channel 0
            ("ch0", 4096, 0x108, 0),  # 4KB from device 0 at location DRAM channel 0
            ("ch0", 8192, 0x10C, 0),  # 8KB from device 0 at location DRAM channel 0
            ("ch0", 1024, 0x100, 1),  # 1KB from device 1 at location DRAM channel 0
            ("ch0", 2048, 0x104, 1),  # 2KB from device 1 at location DRAM channel 0
            ("ch0", 4096, 0x108, 1),  # 4KB from device 1 at location DRAM channel 0
            ("ch0", 8192, 0x10C, 1),  # 8KB from device 1 at location DRAM channel 0
        ]
    )
    def test_write_read_bytes_buffer(self, core_loc: str, size: int, address: int, device_id: int):
        """Test write bytes -- read bytes but with bigger buffer."""

        if device_id >= len(self.context.devices):
            self.skipTest("Device ID out of range.")

        # Create buffer
        data = bytes([i % 256 for i in range(size)])
        words = [int.from_bytes(data[i : i + 4], byteorder="little") for i in range(0, len(data), 4)]

        # Write buffer
        ret = lib.write_to_device(core_loc, address, data, device_id)
        self.assertEqual(ret, len(data))

        # Verify buffer as words
        ret = lib.read_words_from_device(core_loc, address, device_id, len(words))
        self.assertEqual(ret, words)

        # Write words
        lib.write_words_to_device(core_loc, address, words, device_id)

        # Read buffer
        ret = lib.read_from_device(core_loc, address, device_id, num_bytes=len(data))
        self.assertEqual(ret, data)

    def test_write_read_words(self):
        """Test write words -- read words."""
        core_loc = "1,0"

        address = [0x100, 0x104, 0x108]
        data = [156, 2, 212, 9]

        # Write a word to device two times
        ret = lib.write_words_to_device(core_loc, address[0], data[0])
        self.assertEqual(ret, 4)

        ret = lib.write_words_to_device(core_loc, address[1], data[1])
        self.assertEqual(ret, 4)

        # Write two words to device
        ret = lib.write_words_to_device(core_loc, address[2], data[2:])

        # Read the first word
        ret = lib.read_words_from_device(core_loc, address[0])
        self.assertEqual(ret[0], data[0])

        # Read the second word
        ret = lib.read_words_from_device(core_loc, address[1])
        self.assertEqual(ret[0], data[1])

        # Read first two words
        ret = lib.read_words_from_device(core_loc, address[0], word_count=2)
        self.assertEqual(ret, data[0:2])

        # Read third and fourth words
        ret = lib.read_words_from_device(core_loc, address[2], word_count=2)
        self.assertEqual(ret, data[2:])

    def test_write_bytes_read_words(self):
        """Test write bytes -- read words."""
        core_loc = "1,0"
        address = 0x100
        data = [0, 1, 2, 3]

        # Write bytes to device
        ret = lib.write_to_device(core_loc, address, data)
        # *4 is because we write 4-byte words
        self.assertEqual(ret, len(data))

        # Read the bytes as words
        ret = lib.read_words_from_device(core_loc, address, word_count=1)
        self.assertEqual(ret[0].to_bytes(4, "little"), bytes(data))

    @parameterized.expand(
        [
            ("abcd", 0x100, 0, 1),  # Invalid core_loc string
            ("-10", 0x100, 0, 1),  # Invalid core_loc string
            ("0,0", -1, 0, 1),  # Invalid address
            ("0,0", 0x100, -1, 1),  # Invalid device_id
            ("0,0", 0x100, 112, 1),  # Invalid device_id (too high)
            ("0,0", 0x100, 0, -1),  # Invalid word_count
            ("0,0", 0x100, 0, 0),  # Invalid word_count
        ]
    )
    def test_invalid_inputs_read(self, core_loc, address, device_id, word_count):
        """Test invalid inputs for read functions."""
        with self.assertRaises((util.TTException, ValueError)):
            lib.read_words_from_device(core_loc, address, device_id, word_count)
        with self.assertRaises((util.TTException, ValueError)):
            # word_count can be used as num_bytes
            lib.read_from_device(core_loc, address, device_id, word_count)

    @parameterized.expand(
        [
            ("abcd", 0x100, 5, 0),  # Invalid core_loc string
            ("-10", 0x100, 5, 0),  # Invalid core_loc string
            ("0,0", -1, 5, 0),  # Invalid address
            ("0,0", 0x100, 5, -1),  # Invalid device_id
            ("0,0", 0x100, 5, 112),  # Invalid device_id (too high)
            # ("0,0", 0x100, -171, -1),        # Invalid word TODO: What are the limits for word?
        ]
    )
    def test_invalid_write_word(self, core_loc, address, data, device_id):
        with self.assertRaises((util.TTException, ValueError)):
            lib.write_words_to_device(core_loc, address, data, device_id)

    @parameterized.expand(
        [
            ("abcd", 0x100, b"abcd", 0),  # Invalid core_loc string
            ("-10", 0x100, b"abcd", 0),  # Invalid core_loc string
            ("0,0", -1, b"abcd", 0),  # Invalid address
            ("0,0", 0x100, b"abcd", -1),  # Invalid device_id
            ("0,0", 0x100, b"abcd", 112),  # Invalid device_id (too high)
            ("0,0", 0x100, [], 0),  # Invalid data
            ("0,0", 0x100, b"", 0),  # Invalid data
        ]
    )
    def test_invalid_write(self, core_loc, address, data, device_id):
        """Test invalid inputs for write function."""
        with self.assertRaises((util.TTException, ValueError)):
            lib.write_to_device(core_loc, address, data, device_id)

    def test_unaligned_read(self):
        for device_id in self.context.device_ids:
            core_loc = self.context.devices[device_id].get_block_locations()[0]
            lib.write_words_to_device(core_loc, 0, [0x12345678, 0x90ABCDEF], device_id, self.context)
            assert lib.read_words_from_device(core_loc, 0, device_id, 2, self.context) == [0x12345678, 0x90ABCDEF]
            assert lib.read_from_device(core_loc, 0, device_id, 1, self.context) == bytes([0x78])
            assert lib.read_from_device(core_loc, 1, device_id, 1, self.context) == bytes([0x56])
            assert lib.read_from_device(core_loc, 2, device_id, 1, self.context) == bytes([0x34])
            assert lib.read_from_device(core_loc, 3, device_id, 1, self.context) == bytes([0x12])
            assert lib.read_from_device(core_loc, 4, device_id, 1, self.context) == bytes([0xEF])
            assert lib.read_from_device(core_loc, 5, device_id, 1, self.context) == bytes([0xCD])
            assert lib.read_from_device(core_loc, 6, device_id, 1, self.context) == bytes([0xAB])
            assert lib.read_from_device(core_loc, 7, device_id, 1, self.context) == bytes([0x90])
            assert lib.read_from_device(core_loc, 0, device_id, 2, self.context) == bytes([0x78, 0x56])
            assert lib.read_from_device(core_loc, 2, device_id, 2, self.context) == bytes([0x34, 0x12])
            assert lib.read_from_device(core_loc, 4, device_id, 2, self.context) == bytes([0xEF, 0xCD])
            assert lib.read_from_device(core_loc, 6, device_id, 2, self.context) == bytes([0xAB, 0x90])
            assert lib.read_from_device(core_loc, 0, device_id, 4, self.context) == bytes([0x78, 0x56, 0x34, 0x12])
            assert lib.read_from_device(core_loc, 4, device_id, 4, self.context) == bytes([0xEF, 0xCD, 0xAB, 0x90])
            assert lib.read_from_device(core_loc, 0, device_id, 8, self.context) == bytes(
                [0x78, 0x56, 0x34, 0x12, 0xEF, 0xCD, 0xAB, 0x90]
            )
            assert lib.read_from_device(core_loc, 1, device_id, 2, self.context) == bytes([0x56, 0x34])
            assert lib.read_from_device(core_loc, 3, device_id, 2, self.context) == bytes([0x12, 0xEF])
            assert lib.read_from_device(core_loc, 5, device_id, 2, self.context) == bytes([0xCD, 0xAB])
            assert lib.read_from_device(core_loc, 1, device_id, 4, self.context) == bytes([0x56, 0x34, 0x12, 0xEF])
            assert lib.read_from_device(core_loc, 2, device_id, 4, self.context) == bytes([0x34, 0x12, 0xEF, 0xCD])
            assert lib.read_from_device(core_loc, 3, device_id, 4, self.context) == bytes([0x12, 0xEF, 0xCD, 0xAB])
            assert lib.read_from_device(core_loc, 0, device_id, 8, self.context) == bytes(
                [0x78, 0x56, 0x34, 0x12, 0xEF, 0xCD, 0xAB, 0x90]
            )
            assert lib.read_from_device(core_loc, 1, device_id, 6, self.context) == bytes(
                [0x56, 0x34, 0x12, 0xEF, 0xCD, 0xAB]
            )

    def test_unaligned_write(self):
        for device_id in self.context.device_ids:
            core_loc = self.context.devices[device_id].get_block_locations()[0]
            lib.write_words_to_device(core_loc, 0, [0xDEADBEEF, 0xDEADBEEF], device_id, self.context)
            assert lib.read_words_from_device(core_loc, 0, device_id, 2, self.context) == [0xDEADBEEF, 0xDEADBEEF]
            lib.write_to_device(core_loc, 0, bytes([0x12]), device_id, self.context)
            assert lib.read_words_from_device(core_loc, 0, device_id, 2, self.context) == [0xDEADBE12, 0xDEADBEEF]
            lib.write_to_device(core_loc, 1, bytes([0x34]), device_id, self.context)
            assert lib.read_words_from_device(core_loc, 0, device_id, 2, self.context) == [0xDEAD3412, 0xDEADBEEF]
            lib.write_to_device(core_loc, 2, bytes([0x56]), device_id, self.context)
            assert lib.read_words_from_device(core_loc, 0, device_id, 2, self.context) == [0xDE563412, 0xDEADBEEF]
            lib.write_to_device(core_loc, 3, bytes([0x78]), device_id, self.context)
            assert lib.read_words_from_device(core_loc, 0, device_id, 2, self.context) == [0x78563412, 0xDEADBEEF]
            lib.write_to_device(core_loc, 4, bytes([0x90]), device_id, self.context)
            assert lib.read_words_from_device(core_loc, 0, device_id, 2, self.context) == [0x78563412, 0xDEADBE90]
            lib.write_to_device(core_loc, 5, bytes([0xAB]), device_id, self.context)
            assert lib.read_words_from_device(core_loc, 0, device_id, 2, self.context) == [0x78563412, 0xDEADAB90]
            lib.write_to_device(core_loc, 6, bytes([0xCD]), device_id, self.context)
            assert lib.read_words_from_device(core_loc, 0, device_id, 2, self.context) == [0x78563412, 0xDECDAB90]
            lib.write_to_device(core_loc, 7, bytes([0xEF]), device_id, self.context)
            assert lib.read_words_from_device(core_loc, 0, device_id, 2, self.context) == [0x78563412, 0xEFCDAB90]
            lib.write_to_device(core_loc, 0, bytes([0xAA, 0xBB]), device_id, self.context)
            assert lib.read_words_from_device(core_loc, 0, device_id, 2, self.context) == [0x7856BBAA, 0xEFCDAB90]
            lib.write_to_device(core_loc, 2, bytes([0xCC, 0xDD]), device_id, self.context)
            assert lib.read_words_from_device(core_loc, 0, device_id, 2, self.context) == [0xDDCCBBAA, 0xEFCDAB90]
            lib.write_to_device(core_loc, 4, bytes([0xEE, 0xFF]), device_id, self.context)
            assert lib.read_words_from_device(core_loc, 0, device_id, 2, self.context) == [0xDDCCBBAA, 0xEFCDFFEE]
            lib.write_to_device(core_loc, 6, bytes([0x00, 0x11]), device_id, self.context)
            assert lib.read_words_from_device(core_loc, 0, device_id, 2, self.context) == [0xDDCCBBAA, 0x1100FFEE]
            lib.write_to_device(core_loc, 1, bytes([0x22, 0x33]), device_id, self.context)
            assert lib.read_words_from_device(core_loc, 0, device_id, 2, self.context) == [0xDD3322AA, 0x1100FFEE]
            lib.write_to_device(core_loc, 3, bytes([0x44, 0x55]), device_id, self.context)
            assert lib.read_words_from_device(core_loc, 0, device_id, 2, self.context) == [0x443322AA, 0x1100FF55]
            lib.write_to_device(core_loc, 5, bytes([0x66, 0x77]), device_id, self.context)
            assert lib.read_words_from_device(core_loc, 0, device_id, 2, self.context) == [0x443322AA, 0x11776655]
            lib.write_to_device(core_loc, 2, bytes([0x88, 0x99, 0xAA]), device_id, self.context)
            assert lib.read_words_from_device(core_loc, 0, device_id, 2, self.context) == [0x998822AA, 0x117766AA]
            lib.write_to_device(core_loc, 3, bytes([0xBB, 0xCC, 0xDD]), device_id, self.context)
            assert lib.read_words_from_device(core_loc, 0, device_id, 2, self.context) == [0xBB8822AA, 0x1177DDCC]
            lib.write_to_device(core_loc, 1, bytes([0x11, 0x22, 0x33, 0x44, 0x55, 0x66]), device_id, self.context)
            assert lib.read_words_from_device(core_loc, 0, device_id, 2, self.context) == [0x332211AA, 0x11665544]

    @parameterized.expand(
        [
            (
                "0,0",
                ConfigurationRegisterDescription(index=1, mask=0x1E000000, shift=25),
                2,
            ),  # ALU_FORMAT_SPEC_REG2_Dstacc
            ("0,0", DebugRegisterDescription(address=0x54), 18),  # RISCV_DEBUG_REG_DBG_BUS_CNTL_REG
            ("0,0", "UNPACK_CONFIG0_out_data_format", 6),
            ("0,0", "RISCV_DEBUG_REG_DBG_ARRAY_RD_EN", 1),
            ("0,0", "RISCV_DEBUG_REG_DBG_INSTRN_BUF_CTRL0", 9),
        ]
    )
    def test_write_read_tensix_register(self, core_loc, register, value):
        """Test writing and reading tensix registers"""
        if self.context.arch == "grayskull":
            self.skipTest("Skipping the test on grayskull.")

        # Storing the original value of the register
        original_value = lib.read_tensix_register(core_loc, register)

        # Writing a value to the register and reading it back
        lib.write_tensix_register(core_loc, register, value)
        ret = lib.read_tensix_register(core_loc, register)

        # Checking if the value was written and read correctly
        self.assertEqual(ret, value)

        # Writing the original value back to the register and reading it
        lib.write_tensix_register(core_loc, register, original_value)
        ret = lib.read_tensix_register(core_loc, register)

        # Checking if read value is equal to the original value
        self.assertEqual(ret, original_value)

    @parameterized.expand(
        [
            (
                "0,0",
                ConfigurationRegisterDescription(index=1, mask=0x1E000000, shift=25),
                "ALU_FORMAT_SPEC_REG2_Dstacc",
            ),
            ("0,0", DebugRegisterDescription(address=0xFFB12054), "RISCV_DEBUG_REG_DBG_BUS_CNTL_REG"),
            ("0,0", DebugRegisterDescription(address=0xFFB12060), "RISCV_DEBUG_REG_DBG_ARRAY_RD_EN"),
            ("0,0", DebugRegisterDescription(address=0xFFB120A0), "RISCV_DEBUG_REG_DBG_INSTRN_BUF_CTRL0"),
        ]
    )
    def test_write_read_tensix_register_with_name(self, core_loc, register_description, register_name):
        "Test writing and reading tensix registers with name"
        if self.context.arch == "grayskull":
            self.skipTest("Skipping the test on grayskull.")

        # Reading original values of registers
        original_val_desc = lib.read_tensix_register(core_loc, register_description)
        original_val_name = lib.read_tensix_register(core_loc, register_name)

        # Checking if values are equal
        self.assertEqual(original_val_desc, original_val_name)

        # Writing a value to the register given by description
        lib.write_tensix_register(core_loc, register_description, 1)

        # Reading values from both registers
        val_desc = lib.read_tensix_register(core_loc, register_description)
        val_name = lib.read_tensix_register(core_loc, register_name)

        # Checking if writing to description register affects the name register (making sure they are the same)
        self.assertEqual(val_desc, val_name)

        # Wrting original value back
        lib.write_tensix_register(core_loc, register_name, original_val_name)

        val_desc = lib.read_tensix_register(core_loc, register_description)
        val_name = lib.read_tensix_register(core_loc, register_name)

        # Checking if original values are restored
        self.assertEqual(val_name, original_val_name)
        self.assertEqual(val_desc, original_val_desc)

    @parameterized.expand(
        [
            ("abcd", ConfigurationRegisterDescription(), 0, 0),  # Invalid core_loc string
            ("-10", ConfigurationRegisterDescription(), 0, 0),  # Invalid core_loc string
            ("0,0", ConfigurationRegisterDescription(), 0, -1),  # Invalid device_id
            ("0,0", ConfigurationRegisterDescription(), 0, 112),  # Invalid device_id (too high)
            ("0,0", DebugBusSignalDescription(), 0, 0),  # Invalid register type
            ("0,0", "invalid_register_name", 0, 0),  # Invalid register name
            ("0,0", ConfigurationRegisterDescription(), 0, -1),  # Invalid value (negative)
            ("0,0", "RISCV_DEBUG_REG_DBG_INSTRN_BUF_CTRL0", 0, 2**32),  # Invalid value (too high)
            ("0,0", ConfigurationRegisterDescription(index=-1), 0, 0),  # Invalid index (negative)
            ("0,0", ConfigurationRegisterDescription(index=2**14), 0, 0),  # Invalid index (too high)
            ("0,0", 0xFFB12345, 0, 0),  # Address alone is not enough to represent index)
            ("0,0", ConfigurationRegisterDescription(mask=-1), 0, 0),  # Invalid mask (negative)
            ("0,0", ConfigurationRegisterDescription(mask=2**32), 0, 0),  # Invalid mask (too high)
            ("0,0", ConfigurationRegisterDescription(shift=-1), 0, 0),  # Invalid shift (negative)
            ("0,0", ConfigurationRegisterDescription(shift=32), 0, 0),  # Invalid shift (too high)
        ]
    )
    def test_invalid_write_read_tensix_register(self, core_loc, register, value, device_id):
        """Test invalid inputs for tensix register read and write functions."""
        if self.context.arch == "grayskull":
            self.skipTest("Skipping the test on grayskull.")

        if value == 0:  # Invalid value does not raies an exception in read so we skip it
            with self.assertRaises((util.TTException, ValueError)):
                lib.read_tensix_register(core_loc, register, device_id)
        with self.assertRaises((util.TTException, ValueError)):
            lib.write_tensix_register(core_loc, register, value, device_id)

    def write_program(self, core_loc, addr, data):
        """Write program code data to L1 memory."""
        bytes_written = lib.write_words_to_device(core_loc, addr, data, context=self.context)
        self.assertEqual(bytes_written, 4)

    @parameterized.expand(
        [
            ("0,0", 0, 0),
            ("1,0", 0, 0),
            ("1,0", 1, 0),
            ("1,0", 0, 1),
            ("0,1", 0, 0),
            ("1,1", 0, 0),
            ("0,0", 1, 0),  # noc_id = 1
            ("0,0", 0, 1),  # trisc0
            ("0,0", 0, 2),  # trisc1
            ("0,0", 0, 3),  # trisc2
            ("0,0", 0, 1, 0xFFB007FC),  # last address for trisc for wormhole
            ("0,0", 0, 0, 0xFFB00FFC),  # last address for brisc for wormhole
        ]
    )
    def test_write_read_private_memory(self, core_loc, noc_id, risc_id, addr=0xFFB00000):
        """Testing read_memory and write_memory through debugging interface on private core memory range."""

        loc = OnChipCoordinate.create(core_loc, device=self.context.devices[0])
        rloc = RiscLoc(loc, noc_id, risc_id)
        rdbg = RiscDebug(rloc, self.context)
        loader = RiscLoader(rdbg, self.context)
        program_base_address = loader.get_risc_start_address()

        # If address wasn't set before, we want to set it to something that is not 0 for testing purposes
        if program_base_address is None:
            loader.set_risc_start_address(0xD000)
            program_base_address = loader.get_risc_start_address()
            self.assertEqual(program_base_address, 0xD000)

        self.write_program(loc, program_base_address, RiscLoader.get_jump_to_offset_instruction(0))

        was_in_reset = rdbg.is_in_reset()

        if was_in_reset:
            rdbg.set_reset_signal(False)
        self.assertFalse(rdbg.is_in_reset())

        original_value = lib.read_riscv_memory(loc, addr, noc_id, risc_id)

        # Writing a value to the memory and reading it back
        value = 0x12345678
        lib.write_riscv_memory(loc, addr, value, noc_id, risc_id)
        ret = lib.read_riscv_memory(loc, addr, noc_id, risc_id)
        self.assertEqual(ret, value)
        # Writing the original value back to the memory
        lib.write_riscv_memory(loc, addr, original_value, noc_id, risc_id)
        ret = lib.read_riscv_memory(loc, addr, noc_id, risc_id)
        self.assertEqual(ret, original_value)

        if was_in_reset:
            rdbg.set_reset_signal(True)

    @parameterized.expand(
        [
            ("abcd", 0xFFB00000, 0),  # Invalid core_loc string
            ("-10", 0xFFB00000, 0),  # Invalid core_loc string
            ("0,0", 0xFFA00000, 0),  # Invalid address (too low)
            ("0,0", 0xFFC00000, 0),  # Invalid address (too high)
            ("0,0", 0xFFB00000, 0, -1),  # Invalid noc_id (too low)
            ("0,0", 0xFFB00000, 0, 2),  # Invalid noc_id (too high)
            ("0,0", 0xFFB00000, 0, 0, -1),  # Invalid risc_id (too low)
            ("0,0", 0xFFB00000, 0, 0, 4),  # Invalid risc_id (too high)
            ("0,0", 0xFFB00000, 0, 0, 0, -1),  # Invalid device_id
            ("0,0", 0xFFB00000, -1),  # Invalid value (too low)
            ("0,0", 0xFFB00000, 2**32),  # Invalid value (too high)
        ]
    )
    def test_invalid_read_private_memory(self, core_loc, address, value, noc_id=0, risc_id=0, device_id=0):
        """Test invalid inputs for reading private memory."""
        if value == 0:  # Invalid value does not raies an exception in read so we skip it
            with self.assertRaises((util.TTException, ValueError)):
                lib.read_riscv_memory(core_loc, address, noc_id, risc_id, device_id)
        with self.assertRaises((util.TTException, ValueError)):
            lib.write_riscv_memory(core_loc, address, value, noc_id, risc_id, device_id)


class TestRunElf(unittest.TestCase):
    @classmethod
    def setUpClass(cls) -> None:
        cls.context = init_default_test_context()

    def is_blackhole(self):
        """Check if the device is blackhole."""
        return self.context.devices[0]._arch == "blackhole"

    def get_elf_path(self, app_name, risc_id):
        """Get the path to the ELF file."""
        arch = self.context.devices[0]._arch.lower()
        if arch == "wormhole_b0":
            arch = "wormhole"
        risc = get_risc_name(risc_id).lower()
        return f"build/riscv-src/{arch}/{app_name}.{risc}.elf"

    @parameterized.expand(
        [
            (0),  # Load private sections on BRISC
            (1),  # Load private sections on TRISC0
            (2),  # Load private sections on TRISC1
            (3),  # Load private sections on TRISC2
            (4),  # Load private sections on NCRISC
        ]
    )
    def test_run_elf(self, risc_id: int):
        """Test running an ELF file."""
        core_loc = "0,0"
        addr = 0x0

        # Reset memory at addr
        lib.write_words_to_device(core_loc, addr, 0, context=self.context)
        ret = lib.read_words_from_device(core_loc, addr, context=self.context)
        self.assertEqual(ret[0], 0)

        # Run an ELF that writes to the addr and check if it executed correctly
        elf_path = self.get_elf_path("run_elf_test", risc_id)
        lib.run_elf(elf_path, core_loc, risc_id, context=self.context)
        ret = lib.read_words_from_device(core_loc, addr, context=self.context)
        self.assertEqual(ret[0], 0x12345678)

    @parameterized.expand(
        [
            ("", "0,0", 0, 0),  # Invalid ELF path
            ("/sbin/non_existing_elf", "0,0", 0, 0),  # Invalid ELF path
            (None, "abcd", 0, 0),  # Invalid core_loc
            (None, "-10", 0, 0),  # Invalid core_loc
            (None, "0,0/", 0, 0),  # Invalid core_loc
            (None, "0,0/00b", 0, 0),  # Invalid core_loc
            (None, "0,0", -1, 0),  # Invalid risc_id
            (None, "0,0", 5, 0),  # Invalid risc_id
            (None, "0,0", 0, -1),  # Invalid device_id
            (None, "0,0", 0, 112),  # Invalid device_id (too high)
        ]
    )
    def test_run_elf_invalid(self, elf_file, core_loc, risc_id, device_id):
        if elf_file is None:
            elf_file = self.get_elf_path("run_elf_test", 0)
        with self.assertRaises((util.TTException, ValueError)):
            lib.run_elf(elf_file, core_loc, risc_id, device_id, context=self.context)

    # TODO: This test should be restructured (Issue #70)
    @parameterized.expand(
        [
            (0),  # Load private sections on BRISC
            (1),  # Load private sections on TRISC0
            (2),  # Load private sections on TRISC1
            (3),  # Load private sections on TRISC2
        ]
    )
    def test_old_elf_test(self, risc_id: int):
        if self.is_blackhole():
            self.skipTest("This test doesn't work as expected on blackhole. Disabling it until bug #120 is fixed.")

        """ Running old elf test, formerly done with -t option. """
        core_loc = "0,0"
        elf_path = self.get_elf_path("sample", risc_id)

        lib.run_elf(elf_path, core_loc, context=self.context)

        # Testing
        elf = ELF(self.context.server_ifc, {"fw": elf_path})
        MAILBOX_ADDR, MAILBOX_SIZE, _, _ = elf.parse_addr_size_value_type("fw.g_MAILBOX")
        TESTBYTEACCESS_ADDR, _, _, _ = elf.parse_addr_size_value_type("fw.g_TESTBYTEACCESS")

        loc = OnChipCoordinate.create(core_loc, device=self.context.devices[0])
        rdbg = RiscDebug(RiscLoc(loc, 0, 0), self.context, False)
        rloader = RiscLoader(rdbg, self.context, False)
        loc = rloader.risc_debug.location.loc
        device = loc._device

        # Disable branch rediction due to bne instruction in the elf
        rloader.set_branch_prediction(False)

        # Step 0: halt and continue a couple of times.
        def halt_cont_test():
            rdbg.halt()
            assert rdbg.is_halted(), f"RISC at location {loc} is not halted."
            rdbg.cont()
            assert not rdbg.is_halted(), f"RISC at location {loc} is halted."
            rdbg.halt()
            assert rdbg.is_halted(), f"RISC at location {loc} is not halted."
            rdbg.cont()
            assert not rdbg.is_halted(), f"RISC at location {loc} is halted."

        halt_cont_test()

        # Step 1: Check that the RISC at location {loc} set the mailbox value to 0xFFB1208C.
        mbox_val = rloader.read_block(MAILBOX_ADDR, MAILBOX_SIZE)
        da = DataArray("g_MAILBOX")
        mbox_val = da.from_bytes(mbox_val)[0]
        self.assertEqual(mbox_val, 0xFFB1208C, f"RISC at location {loc} did not set the mailbox value to 0xFFB1208C.")
        # TODO: Add this back in once we get a library version: gpr_command["module"].run("gpr pc,sp", context, ui_state)

        # Step 2: Write 0x1234 to the mailbox to resume operation.
        try:
            da.data = [0x1234]
            bts = da.bytes()
            rloader.write_block(MAILBOX_ADDR, bts)
        except Exception as e:
            if e.args[0].startswith("Failed to continue"):
                # We are expecting this to assert as here, the core will halt istself by calling halt()
                pass
            else:
                raise e

        # Step 3: Check that the RISC at location {loc} set the mailbox value to 0xFFB12080.
        mbox_val = rloader.read_block(MAILBOX_ADDR, MAILBOX_SIZE)
        da = DataArray("g_MAILBOX")
        mbox_val = da.from_bytes(mbox_val)[0]
        self.assertEqual(mbox_val, 0xFFB12080, f"RISC at location {loc} did not set the mailbox value to 0xFFB12080.")

        # Step 4: Check that the RISC at location {loc} is halted.
        status = rdbg.read_status()
        # print_PC_and_source(rdbg.read_gpr(32), elf)
        self.assertTrue(status.is_halted, f"Step 4: RISC at location {loc} is not halted.")
        self.assertTrue(status.is_ebreak_hit, f"Step 4: RISC at location {loc} is not halted with ebreak.")

        # Step 5a: Make sure that the core did not reach step 5
        mbox_val = rloader.read_block(MAILBOX_ADDR, MAILBOX_SIZE)
        da = DataArray("g_MAILBOX")
        mbox_val = da.from_bytes(mbox_val)[0]
        self.assertNotEqual(mbox_val, 0xFFB12088, f"RISC at location {loc} reached step 5, but it should not have.")

        # Step 5b: Continue and check that the core reached 0xFFB12088. But first set the breakpoint at
        # function "decrement_mailbox"
        decrement_mailbox_die = elf.names["fw"].subprograms["decrement_mailbox"]
        decrement_mailbox_linkage_name = decrement_mailbox_die.attributes["DW_AT_linkage_name"].value.decode("utf-8")
        decrement_mailbox_address = elf.names["fw"].symbols[decrement_mailbox_linkage_name]

        # Step 6. Setting breakpoint at decrement_mailbox
        watchpoint_id = 1  # Out of 8
        rdbg.set_watchpoint_on_pc_address(watchpoint_id, decrement_mailbox_address)
        rdbg.set_watchpoint_on_memory_write(0, TESTBYTEACCESS_ADDR)  # Set memory watchpoint on TESTBYTEACCESS
        rdbg.set_watchpoint_on_memory_write(3, TESTBYTEACCESS_ADDR + 3)
        rdbg.set_watchpoint_on_memory_write(4, TESTBYTEACCESS_ADDR + 4)
        rdbg.set_watchpoint_on_memory_write(5, TESTBYTEACCESS_ADDR + 5)

        mbox_val = 1
        timeout_retries = 20
        while mbox_val >= 0 and mbox_val < 0xFF000000 and timeout_retries > 0:
            if rdbg.is_halted():
                if rdbg.is_pc_watchpoint_hit():
                    pass  # util.INFO (f"Breakpoint hit.")

            try:
                rdbg.cont()
            except Exception as e:
                if e.args[0].startswith("Failed to continue"):
                    # We are expecting this to assert as here, the core will hit a breakpoint
                    pass
                else:
                    raise e
            mbox_val = rloader.read_block(MAILBOX_ADDR, MAILBOX_SIZE)
            da = DataArray("g_MAILBOX")
            mbox_val = da.from_bytes(mbox_val)[0]
            # Step 5b: Continue RISC
            timeout_retries -= 1

        if timeout_retries == 0 and mbox_val != 0:
            raise util.TTFatalException(f"RISC at location {loc} did not get past step 6.")
        self.assertFalse(
            rdbg.is_pc_watchpoint_hit(), f"RISC at location {loc} hit the breakpoint but it should not have."
        )

        # STEP 7: Testing byte access memory watchpoints")
        mbox_val = rloader.read_block(MAILBOX_ADDR, MAILBOX_SIZE)
        da = DataArray("g_MAILBOX")
        mbox_val = da.from_bytes(mbox_val)[0]
        self.assertEqual(mbox_val, 0xFF000003, f"RISC at location {loc} did not set the mailbox value to 0xff000003.")
        status = rdbg.read_status()
        self.assertTrue(status.is_halted, f"Step 7: RISC at location {loc} is not halted.")
        if not status.is_memory_watchpoint_hit or not status.is_watchpoint3_hit:
            raise util.TTFatalException(f"Step 7: RISC at location {loc} is not halted with memory watchpoint 3.")
        rdbg.cont(verify=False)

        mbox_val = rloader.read_block(MAILBOX_ADDR, MAILBOX_SIZE)
        da = DataArray("g_MAILBOX")
        mbox_val = da.from_bytes(mbox_val)[0]
        self.assertEqual(mbox_val, 0xFF000005, f"RISC at location {loc} did not set the mailbox value to 0xff000005.")
        status = rdbg.read_status()
        self.assertTrue(status.is_halted, f"Step 7: RISC at location {loc} is not halted.")
        if not status.is_memory_watchpoint_hit or not status.is_watchpoint5_hit:
            raise util.TTFatalException(f"Step 7: RISC at location {loc} is not halted with memory watchpoint 5.")
        rdbg.cont(verify=False)

        mbox_val = rloader.read_block(MAILBOX_ADDR, MAILBOX_SIZE)
        da = DataArray("g_MAILBOX")
        mbox_val = da.from_bytes(mbox_val)[0]
        self.assertEqual(mbox_val, 0xFF000000, f"RISC at location {loc} did not set the mailbox value to 0xff000000.")
        status = rdbg.read_status()
        self.assertTrue(status.is_halted, f"Step 7: RISC at location {loc} is not halted.")
        if not status.is_memory_watchpoint_hit or not status.is_watchpoint0_hit:
            raise util.TTFatalException(f"Step 7: RISC at location {loc} is not halted with memory watchpoint 0.")
            return False
        rdbg.cont(verify=False)

        mbox_val = rloader.read_block(MAILBOX_ADDR, MAILBOX_SIZE)
        da = DataArray("g_MAILBOX")
        mbox_val = da.from_bytes(mbox_val)[0]
        self.assertEqual(mbox_val, 0xFF000004, f"RISC at location {loc} did not set the mailbox value to 0xff000004.")
        status = rdbg.read_status()
        self.assertTrue(status.is_halted, f"Step 7: RISC at location {loc} is not halted.")
        if not status.is_memory_watchpoint_hit or not status.is_watchpoint4_hit:
            raise util.TTFatalException(f"Step 7: RISC at location {loc} is not halted with memory watchpoint 4.")
        rdbg.cont(verify=False)

        # STEP END:
        mbox_val = rloader.read_block(MAILBOX_ADDR, MAILBOX_SIZE)
        da = DataArray("g_MAILBOX")
        mbox_val = da.from_bytes(mbox_val)[0]
        self.assertEqual(mbox_val, 0xFFB12088, f"RISC at location {loc} did not reach step STEP END.")

        # Enable branch prediction
        rloader.set_branch_prediction(True)


class TestARC(unittest.TestCase):
    @classmethod
    def setUpClass(cls) -> None:
        cls.context = tt_exalens_init.init_ttexalens()

    def is_blackhole(self):
        """Check if the device is blackhole."""
        return self.context.devices[0]._arch == "blackhole"

    def test_arc_msg(self):
        """Test getting AICLK from ARC."""

        if self.is_blackhole():
            self.skipTest("Arc message is not supported on blackhole UMD")

        device_id = 0
        msg_code = 0x90  # ArcMessageType::TEST
        wait_for_done = True
        arg0 = 0
        arg1 = 0
        timeout = 1000

        # Ask for reply, check for reasonable TEST value
        ret, return_3, _ = lib.arc_msg(device_id, msg_code, wait_for_done, arg0, arg1, timeout, context=self.context)

        print(f"ARC message result={ret}, test={return_3}")
        self.assertEqual(ret, 0)

        # Asserting that return_3 (test) is 0
        self.assertEqual(return_3, 0)

    fw_file_path = os.path.join(os.path.dirname(os.path.realpath(__file__)), "../../..", "fw/arc/arc_bebaceca.hex")

    def test_load_arc_fw(self):

        if self.is_blackhole():
            self.skipTest("Loading ARC firmware is not supported on blackhole")

        wait_time = 0.1
        TT_METAL_ARC_DEBUG_BUFFER_SIZE = 1024

        for device_id in self.context.device_ids:
            load_arc_fw(self.fw_file_path, 2, device_id, context=self.context)
            device = self.context.devices[device_id]
            arc_core_loc = device.get_arc_block_location()

            scratch2 = arc_read(
                self.context, device_id, arc_core_loc, device.get_arc_register_addr("ARC_RESET_SCRATCH2")
            )

            assert scratch2 == 0xBEBACECA


@parameterized_class(
    [
        # { "core_desc": "ETH0", "risc_name": "BRISC" },
        {"core_desc": "FW0", "risc_name": "BRISC"},
        {"core_desc": "FW0", "risc_name": "TRISC0"},
        {"core_desc": "FW0", "risc_name": "TRISC1"},
        # {"core_desc": "FW0", "risc_name": "TRISC2"}, - there is a bug on TRISC2: #266
    ]
)
class TestCallStack(unittest.TestCase):
    risc_name: str = None  # Risc name
    risc_id: int = None  # Risc ID - being parametrized
    context: Context = None  # TTExaLens context
    core_desc: str = None  # Core description ETH0, FW0, FW1 - being parametrized
    core_loc: str = None  # Core location
    rdbg: RiscDebug = None  # RiscDebug object
    loader: RiscLoader = None  # RiscLoader object
    pc_register_index: int = None  # PC register index

    @classmethod
    def setUpClass(cls):
        cls.context = tt_exalens_init.init_ttexalens()

    def setUp(self):
        # Convert core_desc to core_loc
        if self.core_desc.startswith("ETH"):
            # Ask device for all ETH cores and get first one
            eth_cores = self.context.devices[0].get_block_locations(block_type="eth")
            core_index = int(self.core_desc[3:])
            if len(eth_cores) > core_index:
                self.core_loc = eth_cores[core_index].to_str()
            else:
                # If not found, we should skip the test
                self.skipTest("ETH core is not available on this platform")
        elif self.core_desc.startswith("FW"):
            # Ask device for all ETH cores and get first one
            eth_cores = self.context.devices[0].get_block_locations(block_type="functional_workers")
            core_index = int(self.core_desc[2:])
            if len(eth_cores) > core_index:
                self.core_loc = eth_cores[core_index].to_str()
            else:
                # If not found, we should skip the test
                self.skipTest("FW core is not available on this platform")
        else:
            self.fail(f"Unknown core description {self.core_desc}")

        loc = OnChipCoordinate.create(self.core_loc, device=self.context.devices[0])
        self.risc_id = get_risc_id(self.risc_name)
        rloc = RiscLoc(loc, 0, self.risc_id)
        self.rdbg = RiscDebug(rloc, self.context)
        self.loader = RiscLoader(self.rdbg, self.context)

        # Stop risc with reset
        self.rdbg.set_reset_signal(True)
        self.assertTrue(self.rdbg.is_in_reset())

    def tearDown(self):
        # Stop risc with reset
        self.rdbg.set_reset_signal(True)
        self.assertTrue(self.rdbg.is_in_reset())

    def is_blackhole(self):
        """Check if the device is blackhole."""
        return self.context.devices[0]._arch == "blackhole"

    def get_elf_path(self, app_name):
        """Get the path to the ELF file."""
        arch = self.context.devices[0]._arch.lower()
        if arch == "wormhole_b0":
            arch = "wormhole"
        risc = get_risc_name(self.risc_id).lower()
        return f"build/riscv-src/{arch}/{app_name}.{risc}.elf"

    @parameterized.expand([1, 10, 50])
    def test_callstack_with_parsing(self, recursion_count):
        lib.write_words_to_device(self.core_loc, 0x4000, recursion_count, 0, self.context)
        elf_path = self.get_elf_path("callstack")
        self.loader.run_elf(elf_path)
        parsed_elf = lib.parse_elf(elf_path, self.context)
        callstack = lib.callstack(self.core_loc, parsed_elf, None, self.risc_id, 100, True, False, 0, self.context)
        self.assertEqual(len(callstack), recursion_count + 3)
        self.assertEqual(callstack[0].function_name, "halt")
        for i in range(1, recursion_count + 1):
            self.assertEqual(callstack[i].function_name, "f1")
        self.assertEqual(callstack[recursion_count + 1].function_name, "recurse")
        self.assertEqual(callstack[recursion_count + 2].function_name, "main")

    @parameterized.expand([1, 10, 50])
    def test_callstack(self, recursion_count):
        lib.write_words_to_device(self.core_loc, 0x4000, recursion_count, 0, self.context)
        elf_path = self.get_elf_path("callstack")
        self.loader.run_elf(elf_path)
        callstack = lib.callstack(self.core_loc, elf_path, None, self.risc_id, 100, True, False, 0, self.context)
        self.assertEqual(len(callstack), recursion_count + 3)
        self.assertEqual(callstack[0].function_name, "halt")
        for i in range(1, recursion_count + 1):
            self.assertEqual(callstack[i].function_name, "f1")
        self.assertEqual(callstack[recursion_count + 1].function_name, "recurse")
        self.assertEqual(callstack[recursion_count + 2].function_name, "main")

<<<<<<< HEAD
    @parameterized.expand(["callstack", "callstack.optimized"])
    def test_callstack_namespace(self, elf_name):
        lib.write_words_to_device(self.core_loc, 0x4000, 0, 0, self.context)
        elf_path = self.get_elf_path(elf_name)
        self.loader.run_elf(elf_path)
        callstack = lib.callstack(self.core_loc, elf_path, None, self.risc_id, 100, True, False, 0, self.context)
        self.assertEqual(len(callstack), 3)
        self.assertEqual(callstack[0].function_name, "halt")
        self.assertEqual(callstack[1].function_name, "ns::foo")
        self.assertEqual(callstack[2].function_name, "main")
=======
    @parameterized.expand([1, 10, 50])
    def test_top_callstack_with_parsing(self, recursion_count):
        lib.write_words_to_device(self.core_loc, 0x4000, recursion_count, 0, self.context)
        elf_path = self.get_elf_path("callstack")
        self.loader.run_elf(elf_path)
        with self.rdbg.ensure_halted():
            pc = self.rdbg.read_gpr(32)
        parsed_elf = lib.parse_elf(elf_path, self.context)
        callstack = lib.top_callstack(pc, parsed_elf, None, self.context)
        self.assertEqual(len(callstack), 1)
        self.assertEqual(callstack[0].function_name, "halt")

    @parameterized.expand([1, 10, 50])
    def test_top_callstack(self, recursion_count):
        lib.write_words_to_device(self.core_loc, 0x4000, recursion_count, 0, self.context)
        elf_path = self.get_elf_path("callstack")
        self.loader.run_elf(elf_path)
        with self.rdbg.ensure_halted():
            pc = self.rdbg.read_gpr(32)
        callstack = lib.top_callstack(pc, elf_path, None, self.context)
        self.assertEqual(len(callstack), 1)
        self.assertEqual(callstack[0].function_name, "halt")
>>>>>>> 38f9045f

    @parameterized.expand([(1, 1), (10, 9), (50, 49)])
    def test_callstack_optimized(self, recursion_count, expected_f1_on_callstack_count):
        lib.write_words_to_device(self.core_loc, 0x4000, recursion_count, 0, self.context)
        elf_path = self.get_elf_path("callstack.optimized")
        self.loader.run_elf(elf_path)
        callstack = lib.callstack(self.core_loc, elf_path, None, self.risc_id, 100, True, False, 0, self.context)

        # Optimized version for non-blackhole doesn't have halt on callstack
        if self.is_blackhole():
            if recursion_count == 1:
                self.assertEqual(len(callstack), expected_f1_on_callstack_count + 3)
                self.assertEqual(callstack[0].function_name, "halt")
                for i in range(1, expected_f1_on_callstack_count + 1):
                    self.assertEqual(callstack[i].function_name, "f1")
                self.assertEqual(callstack[expected_f1_on_callstack_count + 1].function_name, "recurse")
                self.assertEqual(callstack[expected_f1_on_callstack_count + 2].function_name, "main")
            else:
                self.assertEqual(len(callstack), expected_f1_on_callstack_count + 4)
                self.assertEqual(callstack[0].function_name, "halt")
                for i in range(1, expected_f1_on_callstack_count + 2):
                    self.assertEqual(callstack[i].function_name, "f1")
                self.assertEqual(callstack[expected_f1_on_callstack_count + 2].function_name, "recurse")
                self.assertEqual(callstack[expected_f1_on_callstack_count + 3].function_name, "main")
        else:
            self.assertEqual(len(callstack), expected_f1_on_callstack_count + 2)
            for i in range(0, expected_f1_on_callstack_count):
                self.assertEqual(callstack[i].function_name, "f1")
            self.assertEqual(callstack[expected_f1_on_callstack_count + 0].function_name, "recurse")
            self.assertEqual(callstack[expected_f1_on_callstack_count + 1].function_name, "main")

    @parameterized.expand([(1, 1)])
    def test_top_callstack_optimized(self, recursion_count, expected_f1_on_callstack_count):
        lib.write_words_to_device(self.core_loc, 0x4000, recursion_count, 0, self.context)
        elf_path = self.get_elf_path("callstack.optimized")
        self.loader.run_elf(elf_path)
        with self.rdbg.ensure_halted():
            pc = self.rdbg.read_gpr(32)
        callstack = lib.top_callstack(pc, elf_path, None, self.context)

        # Optimized version for non-blackhole doesn't have halt on callstack
        if self.is_blackhole():
            self.assertEqual(len(callstack), expected_f1_on_callstack_count + 3)
            self.assertEqual(callstack[0].function_name, "halt")
            for i in range(1, expected_f1_on_callstack_count + 1):
                self.assertEqual(callstack[i].function_name, "f1")
            self.assertEqual(callstack[expected_f1_on_callstack_count + 1].function_name, "recurse")
            self.assertEqual(callstack[expected_f1_on_callstack_count + 2].function_name, "main")
        else:
            self.assertEqual(len(callstack), expected_f1_on_callstack_count + 2)
            for i in range(0, expected_f1_on_callstack_count):
                self.assertEqual(callstack[i].function_name, "f1")
            self.assertEqual(callstack[expected_f1_on_callstack_count + 0].function_name, "recurse")
            self.assertEqual(callstack[expected_f1_on_callstack_count + 1].function_name, "main")

    @parameterized.expand(
        [
            ("abcd", "build/riscv-src/blackhole/callstack.brisc.elf"),  # Invalid core_loc string
            ("0,0", "invalid_elf_path"),  # Invalid elf path
            (
                "0,0",
                ["build/riscv-src/blackhole/callstack.brisc.elf", "invalid_elf_path"],
            ),  # One of elf paths is invalid
            (
                "0,0",
                ["build/riscv-src/blackhole/callstack.brisc.elf"],
                [0, 1],
            ),  # Length of elf_paths and offsets is different
            ("0,0", "build/riscv-src/blackhole/callstack.brisc.elf", 0, -1),  # Invalid risc_id (too low)
            ("0,0", "build/riscv-src/blackhole/callstack.brisc.elf", 0, 4),  # Invalid risc_id (too high)
            ("0,0", "build/riscv-src/blackhole/callstack.brisc.elf", 0, 0, -1),  # Invalid max_depth (too low)
            ("0,0", "build/riscv-src/blackhole/callstack.brisc.elf", 0, 0, 1, -1),  # Invalid device_id
        ]
    )
    def test_callstack_invalid(self, core_loc, elf_paths, offsets=None, risc_id=0, max_depth=100, device_id=0):
        """Test invalid inputs for callstack function."""

        # Check for invalid core_loc
        with self.assertRaises((util.TTException, ValueError, FileNotFoundError)):
            lib.callstack(core_loc, elf_paths, offsets, risc_id, max_depth, True, False, device_id, self.context)<|MERGE_RESOLUTION|>--- conflicted
+++ resolved
@@ -901,7 +901,6 @@
         self.assertEqual(callstack[recursion_count + 1].function_name, "recurse")
         self.assertEqual(callstack[recursion_count + 2].function_name, "main")
 
-<<<<<<< HEAD
     @parameterized.expand(["callstack", "callstack.optimized"])
     def test_callstack_namespace(self, elf_name):
         lib.write_words_to_device(self.core_loc, 0x4000, 0, 0, self.context)
@@ -912,7 +911,7 @@
         self.assertEqual(callstack[0].function_name, "halt")
         self.assertEqual(callstack[1].function_name, "ns::foo")
         self.assertEqual(callstack[2].function_name, "main")
-=======
+
     @parameterized.expand([1, 10, 50])
     def test_top_callstack_with_parsing(self, recursion_count):
         lib.write_words_to_device(self.core_loc, 0x4000, recursion_count, 0, self.context)
@@ -935,7 +934,6 @@
         callstack = lib.top_callstack(pc, elf_path, None, self.context)
         self.assertEqual(len(callstack), 1)
         self.assertEqual(callstack[0].function_name, "halt")
->>>>>>> 38f9045f
 
     @parameterized.expand([(1, 1), (10, 9), (50, 49)])
     def test_callstack_optimized(self, recursion_count, expected_f1_on_callstack_count):
