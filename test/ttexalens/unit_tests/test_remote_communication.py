--- conflicted
+++ resolved
@@ -56,13 +56,4 @@
         # Test writing to/reading from remote device again (after halting default eth core)
         write_words_to_device(self.tensix_core, address, data, self.remote_device_id)
         ret = read_word_from_device(self.tensix_core, address, self.remote_device_id)
-<<<<<<< HEAD
-        self.assertEqual(ret, data)
-=======
-        self.assertEqual(ret, data)
-
-    def tearDown(self) -> None:
-        # We need to reset the board after halting active eth core until #661 is fixed
-        self.context.server_ifc.warm_reset()
-        self.context = init_default_test_context()
->>>>>>> 8c96d3f4
+        self.assertEqual(ret, data)