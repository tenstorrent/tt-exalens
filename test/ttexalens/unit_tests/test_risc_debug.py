--- conflicted
+++ resolved
@@ -54,11 +54,7 @@
                 self.skipTest("ETH core is not available on this platform")
         elif self.core_desc.startswith("FW"):
             # Ask device for all ETH cores and get first one
-<<<<<<< HEAD
-            eth_cores = self.device.get_block_locations(block_type="functional_workers")
-=======
-            fw_cores = self.context.devices[0].get_block_locations(block_type="functional_workers")
->>>>>>> cf805e77
+            fw_cores = self.device.get_block_locations(block_type="functional_workers")
             core_index = int(self.core_desc[2:])
             if len(fw_cores) > core_index:
                 self.core_loc = fw_cores[core_index].to_str()
@@ -68,26 +64,14 @@
         else:
             self.fail(f"Unknown core description {self.core_desc}")
 
-<<<<<<< HEAD
         self.location = OnChipCoordinate.create(self.core_loc, device=self.device)
         self.noc_block = self.device.get_block(self.location)
-=======
-        self.location = OnChipCoordinate.create(self.core_loc, device=self.context.devices[0])
->>>>>>> cf805e77
         self.risc_id = get_risc_id(self.risc_name)
         rloc = RiscLoc(self.location, 0, self.risc_id)
         self.rdbg = RiscDebug(rloc, self.context)
         loader = RiscLoader(self.rdbg, self.context)
         self.program_base_address = loader.get_risc_start_address()
-<<<<<<< HEAD
         self.debug_bus_store = self.noc_block.debug_bus
-=======
-        self.debug_bus_store = (
-            self.context.devices[0].get_debug_bus_signal_store(self.location)
-            if self.core_desc.startswith("FW")
-            else None
-        )
->>>>>>> cf805e77
 
         # If address wasn't set before, we want to set it to something that is not 0 for testing purposes
         if self.program_base_address == None:
