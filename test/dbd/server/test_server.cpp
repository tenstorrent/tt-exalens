--- conflicted
+++ resolved
@@ -149,18 +149,8 @@
 
     std::optional<std::tuple<int, uint32_t, uint32_t>> arc_msg(uint8_t chip_id, uint32_t msg_code, bool wait_for_done,
                                                                uint32_t arg0, uint32_t arg1, int timeout) override {
-<<<<<<< HEAD
-<<<<<<< HEAD
-        server->send_yaml("- type: " + std::to_string(static_cast<int>(request_type::arc_msg)) + "\n  chip_id: " + std::to_string(chip_id) +
-                          "\n  msg_code: " + std::to_string(msg_code) +
-=======
         server->send_yaml("- type: " + std::to_string(static_cast<int>(request_type::arc_msg)) +
                           "\n  chip_id: " + std::to_string(chip_id) + "\n  msg_code: " + std::to_string(msg_code) +
->>>>>>> Fix hardcoded enums
-=======
-        server->send_yaml("- type: 100\n  chip_id: " + std::to_string(chip_id) +
-                          "\n  msg_code: " + std::to_string(msg_code) +
->>>>>>> 54d23b92
                           "\n  wait_for_done: " + std::to_string(wait_for_done) + "\n  arg0: " + std::to_string(arg0) +
                           "\n  arg1: " + std::to_string(arg1) + "\n  timeout: " + std::to_string(timeout));
         return {};
