--- conflicted
+++ resolved
@@ -1,5 +1,4 @@
 ## wxy
-<<<<<<< HEAD
 
 ### Usage
 
@@ -24,126 +23,81 @@
 
 Command:
 ```
-wxy 18-18 0x0 0x1234
-```
-Output:
-```
-18-18 (L1) : 0x00000000 (0) <= 0x00001234 (4660)
-```
-
-
-
-
-
-
-## brxy
-
-### Usage
-
-```
-brxy <core-loc> <addr> [ <word-count> ] [ --format=hex32 ] [--sample <N>] [-o <O>...] [-d <D>...]
-```
-
-
-### Description
-
-Reads and prints a block of data from address 'addr' at core <core-loc>.
-
-
-### Arguments
-
-- `core-loc`: Either X-Y or R,C location of a core, or dram channel (e.g. ch3)
-- `addr`: Address to read from
-- `word-count`: Number of words to read. Default: 1
+wxy 0,0 0x0 0x1234
+```
+Output:
+```
+0,0 (L1) : 0x00000000 (0) <= 0x00001234 (4660)
+```
+
+
+
+
+
+
+## gdb
+
+### Usage
+
+```
+gdb start --port <port>
+gdb stop
+```
+
+
+### Description
+
+Starts or stops gdb server.
+
+
+### Examples
+
+Command:
+```
+gdb start --port 6767
+```
+Command:
+```
+gdb stop
+```
+
+
+
+
+
+
+## re
+
+### Usage
+
+```
+run-elf <elf-file> [ -v ] [ -d <device> ] [ -r <risc> ] [ -l <loc> ]
+```
+
+
+### Description
+
+Loads an elf file into a brisc and runs it.
 
 
 ### Options
 
-- `--sample` = **\<N\>**: Number of seconds to sample for. [default: 0] (single read)
-- `--format` = **\<F\>**: Data format. Options: i8, i16, i32, hex8, hex16, hex32 [default: hex32]
-- `-o` = **\<O\>**: Address offset. Optional and repeatable.
-- `-d` = **\<D\>**: Device ID. Optional and repeatable. Default: current device
-
-
-### Examples
-
-Read 1 word from address 0
-```
-brxy 18-18 0x0 1
-```
-Output:
-```
-18-18 (L1) : 0x00000000 (4 bytes)
-0x00000000:  00001234
-```
-Read 16 words from address 0
-```
-brxy 18-18 0x0 16
-```
-Output:
-```
-18-18 (L1) : 0x00000000 (64 bytes)
-0x00000000:  00001234  80380d10  31c07918  b66e0000
-0x00000010:  01018020  00040000  80001000  c8000000
-0x00000020:  02080000  a9000000  10191000  00212000
-0x00000030:  080541c4  a94d0c80  fd74e115  01e0d3f4
-```
-Prints 32 bytes in i8 format
-```
-brxy 18-18 0x0 32 --format i8
-```
-Output:
-```
-18-18 (L1) : 0x00000000 (128 bytes)
-0x00000000:  52   18   0    0    16   13   56  128  24   121  192  49   0    0    110  182
-0x00000010:  32   128  1    1    0    0    4   0    0    16   0    128  0    0    0    200
-0x00000020:  0    0    8    2    0    0    0   169  0    16   25   16   0    32   33   0
-0x00000030:  196  65   5    8    128  12   77  169  21   225  116  253  244  211  224  1
-0x00000040:  212  89   61   190  214  238  85  12   20   199  4    1    2    130  133  8
-0x00000050:  213  33   132  80   2    145  0   93   14   106  193  144  197  41   101  154
-0x00000060:  0    0    0    0    96   12   2   0    128  26   32   202  0    0    0    0
-0x00000070:  112  10   0    80   90   130  45  72   187  9    108  219  24   111  98   146
-```
-Sample for 5 seconds
-```
-brxy 18-18 0x0 32 --format i8 --sample 5
-```
-Output:
-```
-Sampling for 0.15625 seconds...
-18-18 (L1) : 0x00000000 (0) => 0x00001234 (4660) - 28027 times
-Sampling for 0.15625 seconds...
-18-18 (L1) : 0x00000004 (4) => 0x00001234 (4660) - 28003 times
-Sampling for 0.15625 seconds...
-18-18 (L1) : 0x00000008 (8) => 0x00001234 (4660) - 28042 times
-Sampling for 0.15625 seconds...
-18-18 (L1) : 0x0000000c (12) => 0x00001234 (4660) - 28025 times
-Sampling for 0.15625 seconds...
-18-18 (L1) : 0x00000010 (16) => 0x00001234 (4660) - 28040 times
-Sampling for 0.15625 seconds...
-18-18 (L1) : 0x00000014 (20) => 0x00001234 (4660) - 28034 times
-Sampling for 0.15625 seconds...
-18-18 (L1) : 0x00000018 (24) => 0x00001234 (4660) - 28088 times
-Sampling for 0.15625 seconds...
-18-18 (L1) : 0x0000001c (28) => 0x00001234 (4660) - 27989 times
-Sampling for 0.15625 seconds...
-18-18 (L1) : 0x00000020 (32) => 0x00001234 (4660) - 27980 times
-Sampling for 0.15625 seconds...
-18-18 (L1) : 0x00000024 (36) => 0x00001234 (4660) - 28178 times
-...
-```
-Read 16 words from dram channel 0
-```
-brxy ch0 0x0 16
-```
-Output:
-```
-ch0 (DRAM) : 0x00000000 (64 bytes)
-0x00000000:  505410b9  55555555  55555555  55555555
-0x00000010:  55555555  55555555  55555555  55555555
-0x00000020:  f7f581e7  b75555d7  e555f575  d4155575
-0x00000030:  757555f5  555555d4  f45dee77  5575557f
-```
+- `-r` = **\<risc\>**: RiscV ID (0: brisc, 1-3 triscs). [default: 0]
+
+
+### Examples
+
+Command:
+```
+run-elf build/risv-src/wormhole/sample.brisc.elf
+```
+
+
+### Common options
+
+- `--device, -d` = **\<device-id\>**: Device ID. Defaults to the current device.
+- `--loc, -l` = **\<loc\>**: Grid location. Defaults to the current location.
+- `--verbose, -v`: Execute command with verbose output. [default: False]
 
 
 
@@ -151,8 +105,6 @@
 
 
 ## rv
-=======
->>>>>>> d198e6a0
 
 ### Usage
 
@@ -186,20 +138,13 @@
 
 ### Options
 
-<<<<<<< HEAD
 - `-pt` = **\<point\>**: Index of the breakpoint or watchpoint register. 8 points are supported (0-7).
-=======
-- `core-loc`: Either X-Y or R,C location of a core, or dram channel (e.g. ch3)
-- `addr`: Address to write to
-- `data`: Data to write
->>>>>>> d198e6a0
 
 
 ### Examples
 
 Halt brisc
 ```
-<<<<<<< HEAD
 riscv halt
 ```
 Print status
@@ -267,38 +212,219 @@
 
 
 
+## device / d
+
+### Usage
+
+```
+device [-d <device-id>] [<axis-coordinate> [<cell-contents>]] [--no-legend]
+```
+
+
+### Description
+
+Shows a device summary. When no argument is supplied, shows the status of the RISC-V for all devices.
+
+
+### Arguments
+
+- `device-id`: ID of the device [default: all]
+- `axis-coordinate`: Coordinate system for the axis [default: logical-tensix] Supported: noc0, noc1, translated, virtual, die, logical-tensix, logical-eth, logical-dram
+- `cell-contents`: A comma separated list of the cell contents [default: block] Supported: riscv - show the status of the RISC-V ('R': running, '-': in reset) block - show the type of the block at that coordinate logical, noc0, noc1, translated, virtual, die - show coordinate
+
+
+### Examples
+
+Shows the status of the RISC-V for all devices
+```
+device
+```
+Output:
+```
+
+Legend:
+  Axis coordinates: logical-tensix
+  Cell contents: riscv
+    riscv - show the status of the RISC-V ('R': running, '-': in reset)
+  Colors:
+    functional_workers
+
+==== Device 0
+    00    01    02    03    04    05    06    07
+00  ----  ----  ----  ----  ----  ----  ----  ----
+01  ----  ----  ----  ----  ----  ----  ----  ----
+02  ----  ----  ----  ----  ----  ----  ----  ----
+03  ----  ----  ----  ----  ----  ----  ----  ----
+04  ----  ----  ----  ----  ----  ----  ----  ----
+05  ----  ----  ----  ----  ----  ----  ----  ----
+06  ----  ----  ----  ----  ----  ----  ----  ----
+07  ----  ----  ----  ----  ----  ----  ----  ----
+08  ----  ----  ----  ----  ----  ----  ----  ----
+```
+Shows the status of the RISC-V on noc0 axis for all devices
+```
+device noc0
+```
+Output:
+```
+
+Legend:
+  Axis coordinates: noc0
+  Cell contents: riscv
+    riscv - show the status of the RISC-V ('R': running, '-': in reset)
+  Colors:
+    functional_workers
+    eth
+    arc
+    dram
+    pcie
+    router_only
+    harvested_workers
+
+==== Device 0
+    00    01    02    03    04    05    06    07    08    09
+00  dram  eth   eth   eth   eth   dram  eth   eth   eth   eth
+01  dram  ----  ----  ----  ----  dram  ----  ----  ----  ----
+02        ----  ----  ----  ----  dram  ----  ----  ----  ----
+03  pcie  ----  ----  ----  ----  dram  ----  ----  ----  ----
+...
+```
+Shows noc0 coordinates on logical tensix axis for all devices
+```
+device logical-tensix noc0
+```
+Output:
+```
+
+Legend:
+  Axis coordinates: logical-tensix
+  Cell contents: noc0
+  Colors:
+    functional_workers
+
+==== Device 0
+    00    01    02    03    04    05    06    07
+00  1-1   2-1   3-1   4-1   6-1   7-1   8-1   9-1
+01  1-2   2-2   3-2   4-2   6-2   7-2   8-2   9-2
+02  1-3   2-3   3-3   4-3   6-3   7-3   8-3   9-3
+03  1-4   2-4   3-4   4-4   6-4   7-4   8-4   9-4
+04  1-5   2-5   3-5   4-5   6-5   7-5   8-5   9-5
+05  1-7   2-7   3-7   4-7   6-7   7-7   8-7   9-7
+06  1-8   2-8   3-8   4-8   6-8   7-8   8-8   9-8
+07  1-9   2-9   3-9   4-9   6-9   7-9   8-9   9-9
+08  1-10  2-10  3-10  4-10  6-10  7-10  8-10  9-10
+```
+Shows the block type in noc0 axis for all devices without legend
+```
+device noc0 block --no-legend
+```
+Output:
+```
+==== Device 0
+    00    01                  02                  03                  04                  05    06                  07            ...
+00  dram  eth                 eth                 eth                 eth                 dram  eth                 eth           ...
+01  dram  functional_workers  functional_workers  functional_workers  functional_workers  dram  functional_workers  functional_wor...
+02        functional_workers  functional_workers  functional_workers  functional_workers  dram  functional_workers  functional_wor...
+03  pcie  functional_workers  functional_workers  functional_workers  functional_workers  dram  functional_workers  functional_wor...
+04        functional_workers  functional_workers  functional_workers  functional_workers  dram  functional_workers  functional_wor...
+05  dram  functional_workers  functional_workers  functional_workers  functional_workers  dram  functional_workers  functional_wor...
+06  dram  eth                 eth                 eth                 eth                 dram  eth                 eth           ...
+07  dram  functional_workers  functional_workers  functional_workers  functional_workers  dram  functional_workers  functional_wor...
+08        functional_workers  functional_workers  functional_workers  functional_workers  dram  functional_workers  functional_wor...
+09        functional_workers  functional_workers  functional_workers  functional_workers  dram  functional_workers  functional_wor...
+10  arc   functional_workers  functional_workers  functional_workers  functional_workers  dram  functional_workers  functional_wor...
+11  dram  harvested_workers   harvested_workers   harvested_workers   harvested_workers   dram  harvested_workers   harvested_work...
+```
+Shows the status of the RISC-V on die axis for device 0
+```
+device -d 0 die
+```
+Output:
+```
+
+Legend:
+  Axis coordinates: die
+  Cell contents: riscv
+    riscv - show the status of the RISC-V ('R': running, '-': in reset)
+  Colors:
+    functional_workers
+    eth
+    arc
+    dram
+    pcie
+    router_only
+    harvested_workers
+
+==== Device 0
+    00    01    02    03    04    05    06    07    08    09
+00  dram  eth   eth   eth   eth   eth   eth   eth   eth   dram
+01  dram  ----  ----  ----  ----  ----  ----  ----  ----  dram
+02  dram  ----  ----  ----  ----  ----  ----  ----  ----  dram
+03  arc   ----  ----  ----  ----  ----  ----  ----  ----  dram
+...
+```
+Shows noc0 coordinates on logical dram axis for device 0
+```
+device -d 0 logical-dram noc0
+```
+Output:
+```
+
+Legend:
+  Axis coordinates: logical-dram
+  Cell contents: noc0
+  Colors:
+    dram
+
+==== Device 0
+    00    01   02    03    04   05
+00  0-0   0-5  5-0   5-2   5-3  5-5
+01  0-1   0-6  5-1   5-9   5-4  5-6
+02  0-11  0-7  5-11  5-10  5-8  5-7
+```
+Shows the block type on noc0 axis for device 0 without legend
+```
+device -d 0 noc0 block --no-legend
+```
+Output:
+```
+==== Device 0
+    00    01                  02                  03                  04                  05    06                  07            ...
+00  dram  eth                 eth                 eth                 eth                 dram  eth                 eth           ...
+01  dram  functional_workers  functional_workers  functional_workers  functional_workers  dram  functional_workers  functional_wor...
+02        functional_workers  functional_workers  functional_workers  functional_workers  dram  functional_workers  functional_wor...
+03  pcie  functional_workers  functional_workers  functional_workers  functional_workers  dram  functional_workers  functional_wor...
+04        functional_workers  functional_workers  functional_workers  functional_workers  dram  functional_workers  functional_wor...
+05  dram  functional_workers  functional_workers  functional_workers  functional_workers  dram  functional_workers  functional_wor...
+06  dram  eth                 eth                 eth                 eth                 dram  eth                 eth           ...
+07  dram  functional_workers  functional_workers  functional_workers  functional_workers  dram  functional_workers  functional_wor...
+08        functional_workers  functional_workers  functional_workers  functional_workers  dram  functional_workers  functional_wor...
+09        functional_workers  functional_workers  functional_workers  functional_workers  dram  functional_workers  functional_wor...
+10  arc   functional_workers  functional_workers  functional_workers  functional_workers  dram  functional_workers  functional_wor...
+11  dram  harvested_workers   harvested_workers   harvested_workers   harvested_workers   dram  harvested_workers   harvested_work...
+```
+
+
+### Common options
+
+- `--device, -d` = **\<device-id\>**: Device ID. Defaults to the current device.
+
+
+
+
+
+
 ## gpr
-=======
-wxy 0,0 0x0 0x1234
-```
-Output:
-```
-0,0 (L1) : 0x00000000 (0) <= 0x00001234 (4660)
-```
-
-
-
-
-
-
-## gdb
->>>>>>> d198e6a0
-
-### Usage
-
-```
-<<<<<<< HEAD
+
+### Usage
+
+```
 gpr [ <reg-list> ] [ <elf-file> ] [ -v ] [ -d <device> ] [ -l <loc> ] [ -r <risc> ]
-=======
-gdb start --port <port>
-gdb stop
->>>>>>> d198e6a0
-```
-
-
-### Description
-
-<<<<<<< HEAD
+```
+
+
+### Description
+
 Prints all RISC-V registers for BRISC, TRISC0, TRISC1, and TRISC2 on the current core.
 If the core cannot be halted, it prints nothing. If core is not active, an exception
 is thrown.
@@ -308,16 +434,12 @@
 
 - `reg-list`: List of registers to dump, comma-separated
 - `elf-file`: Name of the elf file to use to resolve the source code location
-=======
-Starts or stops gdb server.
->>>>>>> d198e6a0
 
 
 ### Examples
 
 Command:
 ```
-<<<<<<< HEAD
 gpr
 ```
 Output:
@@ -374,468 +496,6 @@
 
 
 ## go
-=======
-gdb start --port 6767
-```
-Command:
-```
-gdb stop
-```
-
-
-
-
-
-
-## re
->>>>>>> d198e6a0
-
-### Usage
-
-```
-run-elf <elf-file> [ -v ] [ -d <device> ] [ -r <risc> ] [ -l <loc> ]
-```
-
-
-### Description
-
-Loads an elf file into a brisc and runs it.
-
-
-### Options
-
-- `-r` = **\<risc\>**: RiscV ID (0: brisc, 1-3 triscs). [default: 0]
-
-
-### Examples
-
-Command:
-```
-run-elf build/risv-src/wormhole/sample.brisc.elf
-```
-
-
-### Common options
-
-- `--device, -d` = **\<device-id\>**: Device ID. Defaults to the current device.
-- `--loc, -l` = **\<loc\>**: Grid location. Defaults to the current location.
-- `--verbose, -v`: Execute command with verbose output. [default: False]
-
-
-
-
-
-
-## device / d
-
-### Usage
-
-```
-device [<device-id> [<axis-coordinate> [<cell-contents>]]]
-```
-
-
-### Description
-
-Shows a device summary. When no argument is supplied, shows the status of the RISC-V for all devices.
-
-
-### Arguments
-
-- `device-id`: ID of the device [default: 0]
-- `axis-coordinate`: Coordinate system for the axis [default: netlist] Supported: netlist, noc0, noc1, nocTr, nocVirt, die, tensix
-- `cell-contents`: A comma separated list of the cell contents [default: nocTr] Supported: riscv - show the status of the RISC-V ('R': running, '-': in reset) block - show the type of the block at that coordinate netlist, noc0, noc1, nocTr, nocVirt, die, tensix - show coordinate
-
-
-### Examples
-
-Shows the status of the RISC-V for all devices
-```
-device
-```
-Output:
-```
-==== Device 0
-    00    01    02    03    04    05    06    07
-00  ----  ----  ----  ----  ----  ----  ----  ----
-01  ----  ----  ----  ----  ----  ----  ----  ----
-02  ----  ----  ----  ----  ----  ----  ----  ----
-03  ----  ----  ----  ----  ----  ----  ----  ----
-04  ----  ----  ----  ----  ----  ----  ----  ----
-05  ----  ----  ----  ----  ----  ----  ----  ----
-06  ----  ----  ----  ----  ----  ----  ----  ----
-07  ----  ----  ----  ----  ----  ----  ----  ----
-==== Device 1
-    00    01    02    03    04    05    06    07
-00  ----  ----  ----  ----  ----  ----  ----  ----
-01  ----  ----  ----  ----  ----  ----  ----  ----
-02  ----  ----  ----  ----  ----  ----  ----  ----
-03  ----  ----  ----  ----  ----  ----  ----  ----
-04  ----  ----  ----  ----  ----  ----  ----  ----
-05  ----  ----  ----  ----  ----  ----  ----  ----
-06  ----  ----  ----  ----  ----  ----  ----  ----
-07  ----  ----  ----  ----  ----  ----  ----  ----
-```
-Shows noc0 to nocTr mapping for device 0
-```
-device 0 noc0
-```
-Output:
-```
-==== Device 0
-11  dram  ----               ----               ----               ----               dram  ----               ----               ...
-10  arc   ----               ----               ----               ----               dram  ----               ----               ...
-09        harvested_workers  harvested_workers  harvested_workers  harvested_workers  dram  harvested_workers  harvested_workers  ...
-08        harvested_workers  harvested_workers  harvested_workers  harvested_workers  dram  harvested_workers  harvested_workers  ...
-07  dram  ----               ----               ----               ----               dram  ----               ----               ...
-06  dram  eth                eth                eth                eth                dram  eth                eth                ...
-05  dram  ----               ----               ----               ----               dram  ----               ----               ...
-04        ----               ----               ----               ----               dram  ----               ----               ...
-03  pcie  ----               ----               ----               ----               dram  ----               ----               ...
-02        ----               ----               ----               ----               dram  ----               ----               ...
-01  dram  ----               ----               ----               ----               dram  ----               ----               ...
-00  dram  eth                eth                eth                eth                dram  eth                eth                ...
-    00    01                 02                 03                 04                 05    06                 07                 ...
-```
-Shows netlist coordinates in noc0 coordinages for device 0
-```
-device 0 noc0 netlist
-```
-Output:
-```
-==== Device 0
-11  N/A  7,0  7,1  7,2  7,3  N/A  7,4  7,5  7,6  7,7
-10  N/A  6,0  6,1  6,2  6,3  N/A  6,4  6,5  6,6  6,7
-09       N/A  N/A  N/A  N/A  N/A  N/A  N/A  N/A  N/A
-08       N/A  N/A  N/A  N/A  N/A  N/A  N/A  N/A  N/A
-07  N/A  5,0  5,1  5,2  5,3  N/A  5,4  5,5  5,6  5,7
-06  N/A  N/A  N/A  N/A  N/A  N/A  N/A  N/A  N/A  N/A
-05  N/A  4,0  4,1  4,2  4,3  N/A  4,4  4,5  4,6  4,7
-04       3,0  3,1  3,2  3,3  N/A  3,4  3,5  3,6  3,7
-03  N/A  2,0  2,1  2,2  2,3  N/A  2,4  2,5  2,6  2,7
-02       1,0  1,1  1,2  1,3  N/A  1,4  1,5  1,6  1,7
-01  N/A  0,0  0,1  0,2  0,3  N/A  0,4  0,5  0,6  0,7
-00  N/A  N/A  N/A  N/A  N/A  N/A  N/A  N/A  N/A  N/A
-    00   01   02   03   04   05   06   07   08   09
-```
-
-
-
-
-
-
-<<<<<<< HEAD
-## gdb
-=======
-## device / d
->>>>>>> d198e6a0
-
-### Usage
-
-```
-<<<<<<< HEAD
-gdb start --port <port>
-gdb stop
-=======
-device [-d <device-id>] [<axis-coordinate> [<cell-contents>]] [--no-legend]
->>>>>>> d198e6a0
-```
-
-
-### Description
-
-<<<<<<< HEAD
-Starts or stops gdb server.
-=======
-Shows a device summary. When no argument is supplied, shows the status of the RISC-V for all devices.
-
-
-### Arguments
-
-- `device-id`: ID of the device [default: all]
-- `axis-coordinate`: Coordinate system for the axis [default: logical-tensix] Supported: noc0, noc1, translated, virtual, die, logical-tensix, logical-eth, logical-dram
-- `cell-contents`: A comma separated list of the cell contents [default: block] Supported: riscv - show the status of the RISC-V ('R': running, '-': in reset) block - show the type of the block at that coordinate logical, noc0, noc1, translated, virtual, die - show coordinate
-
-
-### Examples
-
-Shows the status of the RISC-V for all devices
-```
-device
-```
-Output:
-```
->>>>>>> d198e6a0
-
-Legend:
-  Axis coordinates: logical-tensix
-  Cell contents: riscv
-    riscv - show the status of the RISC-V ('R': running, '-': in reset)
-  Colors:
-    functional_workers
-
-==== Device 0
-    00    01    02    03    04    05    06    07
-00  ----  ----  ----  ----  ----  ----  ----  ----
-01  ----  ----  ----  ----  ----  ----  ----  ----
-02  ----  ----  ----  ----  ----  ----  ----  ----
-03  ----  ----  ----  ----  ----  ----  ----  ----
-04  ----  ----  ----  ----  ----  ----  ----  ----
-05  ----  ----  ----  ----  ----  ----  ----  ----
-06  ----  ----  ----  ----  ----  ----  ----  ----
-07  ----  ----  ----  ----  ----  ----  ----  ----
-08  ----  ----  ----  ----  ----  ----  ----  ----
-```
-Shows the status of the RISC-V on noc0 axis for all devices
-```
-device noc0
-```
-Output:
-```
-
-Legend:
-  Axis coordinates: noc0
-  Cell contents: riscv
-    riscv - show the status of the RISC-V ('R': running, '-': in reset)
-  Colors:
-    functional_workers
-    eth
-    arc
-    dram
-    pcie
-    router_only
-    harvested_workers
-
-==== Device 0
-    00    01    02    03    04    05    06    07    08    09
-00  dram  eth   eth   eth   eth   dram  eth   eth   eth   eth
-01  dram  ----  ----  ----  ----  dram  ----  ----  ----  ----
-02        ----  ----  ----  ----  dram  ----  ----  ----  ----
-03  pcie  ----  ----  ----  ----  dram  ----  ----  ----  ----
-...
-```
-<<<<<<< HEAD
-gdb start --port 6767
-=======
-Shows noc0 coordinates on logical tensix axis for all devices
-```
-device logical-tensix noc0
-```
-Output:
-```
-
-Legend:
-  Axis coordinates: logical-tensix
-  Cell contents: noc0
-  Colors:
-    functional_workers
-
-==== Device 0
-    00    01    02    03    04    05    06    07
-00  1-1   2-1   3-1   4-1   6-1   7-1   8-1   9-1
-01  1-2   2-2   3-2   4-2   6-2   7-2   8-2   9-2
-02  1-3   2-3   3-3   4-3   6-3   7-3   8-3   9-3
-03  1-4   2-4   3-4   4-4   6-4   7-4   8-4   9-4
-04  1-5   2-5   3-5   4-5   6-5   7-5   8-5   9-5
-05  1-7   2-7   3-7   4-7   6-7   7-7   8-7   9-7
-06  1-8   2-8   3-8   4-8   6-8   7-8   8-8   9-8
-07  1-9   2-9   3-9   4-9   6-9   7-9   8-9   9-9
-08  1-10  2-10  3-10  4-10  6-10  7-10  8-10  9-10
->>>>>>> d198e6a0
-```
-Shows the block type in noc0 axis for all devices without legend
-```
-<<<<<<< HEAD
-gdb stop
-=======
-device noc0 block --no-legend
-```
-Output:
-```
-==== Device 0
-    00    01                  02                  03                  04                  05    06                  07            ...
-00  dram  eth                 eth                 eth                 eth                 dram  eth                 eth           ...
-01  dram  functional_workers  functional_workers  functional_workers  functional_workers  dram  functional_workers  functional_wor...
-02        functional_workers  functional_workers  functional_workers  functional_workers  dram  functional_workers  functional_wor...
-03  pcie  functional_workers  functional_workers  functional_workers  functional_workers  dram  functional_workers  functional_wor...
-04        functional_workers  functional_workers  functional_workers  functional_workers  dram  functional_workers  functional_wor...
-05  dram  functional_workers  functional_workers  functional_workers  functional_workers  dram  functional_workers  functional_wor...
-06  dram  eth                 eth                 eth                 eth                 dram  eth                 eth           ...
-07  dram  functional_workers  functional_workers  functional_workers  functional_workers  dram  functional_workers  functional_wor...
-08        functional_workers  functional_workers  functional_workers  functional_workers  dram  functional_workers  functional_wor...
-09        functional_workers  functional_workers  functional_workers  functional_workers  dram  functional_workers  functional_wor...
-10  arc   functional_workers  functional_workers  functional_workers  functional_workers  dram  functional_workers  functional_wor...
-11  dram  harvested_workers   harvested_workers   harvested_workers   harvested_workers   dram  harvested_workers   harvested_work...
-```
-Shows the status of the RISC-V on die axis for device 0
-```
-device -d 0 die
-```
-Output:
->>>>>>> d198e6a0
-```
-
-Legend:
-  Axis coordinates: die
-  Cell contents: riscv
-    riscv - show the status of the RISC-V ('R': running, '-': in reset)
-  Colors:
-    functional_workers
-    eth
-    arc
-    dram
-    pcie
-    router_only
-    harvested_workers
-
-==== Device 0
-    00    01    02    03    04    05    06    07    08    09
-00  dram  eth   eth   eth   eth   eth   eth   eth   eth   dram
-01  dram  ----  ----  ----  ----  ----  ----  ----  ----  dram
-02  dram  ----  ----  ----  ----  ----  ----  ----  ----  dram
-03  arc   ----  ----  ----  ----  ----  ----  ----  ----  dram
-...
-```
-Shows noc0 coordinates on logical dram axis for device 0
-```
-device -d 0 logical-dram noc0
-```
-Output:
-```
-
-Legend:
-  Axis coordinates: logical-dram
-  Cell contents: noc0
-  Colors:
-    dram
-
-==== Device 0
-    00    01   02    03    04   05
-00  0-0   0-5  5-0   5-2   5-3  5-5
-01  0-1   0-6  5-1   5-9   5-4  5-6
-02  0-11  0-7  5-11  5-10  5-8  5-7
-```
-Shows the block type on noc0 axis for device 0 without legend
-```
-device -d 0 noc0 block --no-legend
-```
-Output:
-```
-==== Device 0
-    00    01                  02                  03                  04                  05    06                  07            ...
-00  dram  eth                 eth                 eth                 eth                 dram  eth                 eth           ...
-01  dram  functional_workers  functional_workers  functional_workers  functional_workers  dram  functional_workers  functional_wor...
-02        functional_workers  functional_workers  functional_workers  functional_workers  dram  functional_workers  functional_wor...
-03  pcie  functional_workers  functional_workers  functional_workers  functional_workers  dram  functional_workers  functional_wor...
-04        functional_workers  functional_workers  functional_workers  functional_workers  dram  functional_workers  functional_wor...
-05  dram  functional_workers  functional_workers  functional_workers  functional_workers  dram  functional_workers  functional_wor...
-06  dram  eth                 eth                 eth                 eth                 dram  eth                 eth           ...
-07  dram  functional_workers  functional_workers  functional_workers  functional_workers  dram  functional_workers  functional_wor...
-08        functional_workers  functional_workers  functional_workers  functional_workers  dram  functional_workers  functional_wor...
-09        functional_workers  functional_workers  functional_workers  functional_workers  dram  functional_workers  functional_wor...
-10  arc   functional_workers  functional_workers  functional_workers  functional_workers  dram  functional_workers  functional_wor...
-11  dram  harvested_workers   harvested_workers   harvested_workers   harvested_workers   dram  harvested_workers   harvested_work...
-```
-
-
-### Common options
-
-- `--device, -d` = **\<device-id\>**: Device ID. Defaults to the current device.
-
-
-
-
-
-
-## gpr
-
-### Usage
-
-```
-gpr [ <reg-list> ] [ <elf-file> ] [ -v ] [ -d <device> ] [ -l <loc> ] [ -r <risc> ]
-```
-
-
-### Description
-
-Prints all RISC-V registers for BRISC, TRISC0, TRISC1, and TRISC2 on the current core.
-If the core cannot be halted, it prints nothing. If core is not active, an exception
-is thrown.
-
-
-### Options
-
-- `reg-list`: List of registers to dump, comma-separated
-- `elf-file`: Name of the elf file to use to resolve the source code location
-
-
-### Examples
-
-Command:
-```
-<<<<<<< HEAD
-run-elf build/riscv-src/wormhole/sample.brisc.elf
-=======
-gpr
-```
-Output:
-```
-RISC-V registers for location 0,0 on device 0
-Register     BRISC    TRISC0    TRISC1    TRISC2
------------  -------  --------  --------  --------
-0 - zero
-1 - ra
-2 - sp
-3 - gp
-4 - tp
-5 - t0
-6 - t1
-7 - t2
-8 - s0 / fp
-9 - s1
-10 - a0
-11 - a1
-12 - a2
-13 - a3
-14 - a4
-15 - a5
-16 - a6
-...
-```
-Command:
-```
-gpr ra,sp,pc
-```
-Output:
-```
-RISC-V registers for location 0,0 on device 0
-Register    BRISC    TRISC0    TRISC1    TRISC2
-----------  -------  --------  --------  --------
-1 - ra
-2 - sp
-32 - pc
-Soft reset  1        1         1         1
-Halted      -        -         -         -
->>>>>>> d198e6a0
-```
-
-
-### Common options
-
-- `--device, -d` = **\<device-id\>**: Device ID. Defaults to the current device.
-- `--loc, -l` = **\<loc\>**: Grid location. Defaults to the current location.
-<<<<<<< HEAD
-- `--verbose, -v`: Execute command with verbose output. [default: False]
-=======
-- `--verbose, -v`: Execute command with verbose output. [default: False]
-- `--risc, -r` = **\<risc-id\>**: RiscV ID (0: brisc, 1-3 triscs, all). [default: all]
-
-
-
-
-
-
-## go
 
 ### Usage
 
@@ -974,5 +634,4 @@
 0x00000010:  55555555  55555555  55555555  55555555
 0x00000020:  00010000  50044405  00444000  fd47eee5
 0x00000030:  743d3170  00007f03  50400055  00000040
-```
->>>>>>> d198e6a0
+```