--- conflicted
+++ resolved
@@ -173,11 +173,7 @@
 
 ### Args
 
-<<<<<<< HEAD
-- `core_loc` *(str | OnChipCoordinate)*: Either X-Y (nocTr) or R,C (netlist) location of a core in string format, dram channel (e.g. ch3), or OnChipCoordinate object.
-=======
-- `core_loc` *(str | OnChipCoordinate)*: Either X-Y (noc0/translated) or X,Y (logical) location of a core in string format, dram channel (e.g. ch3), or OnChipCoordinate object.
->>>>>>> d198e6a0
+- `core_loc` *(str | OnChipCoordinate)*: Either X-Y (noc0/translated) or X,Y (logical) location of a core in string format, dram channel (e.g. ch3), or OnChipCoordinate object.
 - `addr` *(int)*: Memory address to read from.
 - `device_id` *(int, default 0)*: ID number of device to read from.
 - `context` *(Context, optional)*: TTLens context object used for interaction with device. If None, global context is used and potentailly initialized.
