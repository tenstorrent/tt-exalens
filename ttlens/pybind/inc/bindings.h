// SPDX-FileCopyrightText: © 2024 Tenstorrent AI ULC
//
// SPDX-License-Identifier: Apache-2.0

#pragma once

#include <ttlensserver/ttlens_implementation.h>
#include <ttlensserver/umd_with_open_implementation.h>
#include <pybind11/complex.h>
#include <pybind11/pybind11.h>
#include <pybind11/stl.h>

#include <filesystem>
#include <fstream>
#include <initializer_list>
#include <iostream>
#include <memory>

#include "device/cluster.h"

bool open_device(const std::string &binary_directory, const std::string &runtime_yaml_path,
<<<<<<< HEAD
                 const std::vector<uint8_t> &wanted_devices = {}, bool init_jtag = false);
void set_debuda_implementation(std::unique_ptr<tt::dbd::debuda_implementation> imp);
=======
                 const std::vector<uint8_t> &wanted_devices = {});
void set_ttlens_implementation(std::unique_ptr<tt::lens::ttlens_implementation> imp);
>>>>>>> c3f899f7

std::optional<uint32_t> pci_read32(uint8_t chip_id, uint8_t noc_x, uint8_t noc_y, uint64_t address);
std::optional<uint32_t> pci_write32(uint8_t chip_id, uint8_t noc_x, uint8_t noc_y, uint64_t address, uint32_t data);

std::optional<pybind11::object> pci_read(uint8_t chip_id, uint8_t noc_x, uint8_t noc_y, uint64_t address,
                                         uint32_t size);
std::optional<uint32_t> pci_write(uint8_t chip_id, uint8_t noc_x, uint8_t noc_y, uint64_t address,
                                  pybind11::buffer data, uint32_t size);

std::optional<uint32_t> pci_read32_raw(uint8_t chip_id, uint64_t address);
std::optional<uint32_t> pci_write32_raw(uint8_t chip_id, uint64_t address, uint32_t data);

std::optional<uint32_t> dma_buffer_read32(uint8_t chip_id, uint64_t address, uint32_t channel);
std::optional<std::string> pci_read_tile(uint8_t chip_id, uint8_t noc_x, uint8_t noc_y, uint64_t address, uint32_t size,
                                         uint8_t data_format);

std::optional<std::string> get_runtime_data();
std::optional<std::string> get_cluster_description();
std::optional<std::string> get_harvester_coordinate_translation(uint8_t chip_id);
std::optional<std::vector<uint8_t>> get_device_ids();
std::optional<std::string> get_device_arch(uint8_t chip_id);
std::optional<std::string> get_device_soc_description(uint8_t chip_id);

std::optional<uint32_t> jtag_read32(uint8_t chip_id, uint8_t noc_x, uint8_t noc_y, uint64_t address);
std::optional<uint32_t> jtag_write32(uint8_t chip_id, uint8_t noc_x, uint8_t noc_y, uint64_t address, uint32_t data);
std::optional<uint32_t> jtag_read32_axi(uint8_t chip_id, uint32_t address);
std::optional<uint32_t> jtag_write32_axi(uint8_t chip_id, uint64_t address, uint32_t data);<|MERGE_RESOLUTION|>--- conflicted
+++ resolved
@@ -19,13 +19,8 @@
 #include "device/cluster.h"
 
 bool open_device(const std::string &binary_directory, const std::string &runtime_yaml_path,
-<<<<<<< HEAD
                  const std::vector<uint8_t> &wanted_devices = {}, bool init_jtag = false);
-void set_debuda_implementation(std::unique_ptr<tt::dbd::debuda_implementation> imp);
-=======
-                 const std::vector<uint8_t> &wanted_devices = {});
 void set_ttlens_implementation(std::unique_ptr<tt::lens::ttlens_implementation> imp);
->>>>>>> c3f899f7
 
 std::optional<uint32_t> pci_read32(uint8_t chip_id, uint8_t noc_x, uint8_t noc_y, uint64_t address);
 std::optional<uint32_t> pci_write32(uint8_t chip_id, uint8_t noc_x, uint8_t noc_y, uint64_t address, uint32_t data);
