--- conflicted
+++ resolved
@@ -18,13 +18,8 @@
 
 #include "device/cluster.h"
 
-<<<<<<< HEAD
-bool open_device(const std::string &binary_directory, const std::string &runtime_yaml_path,
+bool open_device(const std::string &binary_directory,
                  const std::vector<uint8_t> &wanted_devices = {}, bool init_jtag = false);
-=======
-bool open_device(const std::string &binary_directory,
-                 const std::vector<uint8_t> &wanted_devices = {});
->>>>>>> a1449221
 void set_ttlens_implementation(std::unique_ptr<tt::lens::ttlens_implementation> imp);
 
 std::optional<uint32_t> pci_read32(uint8_t chip_id, uint8_t noc_x, uint8_t noc_y, uint64_t address);
