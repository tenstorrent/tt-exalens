// SPDX-FileCopyrightText: © 2024 Tenstorrent AI ULC
//
// SPDX-License-Identifier: Apache-2.0

#include "bindings.h"

static std::unique_ptr<tt::lens::ttlens_implementation> ttlens_implementation;

class scoped_null_stdout {
   private:
    std::streambuf *original_stdout;
    std::ofstream null_stream;

   public:
    scoped_null_stdout() {
        original_stdout = std::cout.rdbuf();
        null_stream.open("/dev/null");
        std::cout.rdbuf(null_stream.rdbuf());
    }

    ~scoped_null_stdout() { std::cout.rdbuf(original_stdout); }
};

void set_ttlens_implementation(std::unique_ptr<tt::lens::ttlens_implementation> imp) {
    ttlens_implementation = std::move(imp);
}

bool open_device(const std::string &binary_directory, const std::string &runtime_yaml_path,
                 const std::vector<uint8_t> &wanted_devices, bool init_jtag) {
    try {
        // Since tt::umd::Cluster is printing some output and we don't want to see it in python, we disable std::cout
        scoped_null_stdout null_stdout;

<<<<<<< HEAD
        debuda_implementation =
            tt::dbd::umd_with_open_implementation::open(binary_directory, runtime_yaml_path, wanted_devices, init_jtag);
        if (!debuda_implementation) {
=======
        ttlens_implementation =
            tt::lens::umd_with_open_implementation::open(binary_directory, runtime_yaml_path, wanted_devices);
        if (!ttlens_implementation) {
>>>>>>> c3f899f7
            return false;
        }
    } catch (std::runtime_error &error) {
        std::cerr << "Cannot open device: " << error.what() << std::endl;
        return false;
    }
    return true;
}

std::optional<uint32_t> pci_read32(uint8_t chip_id, uint8_t noc_x, uint8_t noc_y, uint64_t address) {
    if (ttlens_implementation) {
        return ttlens_implementation->pci_read32(chip_id, noc_x, noc_y, address);
    }
    return {};
}

std::optional<uint32_t> pci_write32(uint8_t chip_id, uint8_t noc_x, uint8_t noc_y, uint64_t address, uint32_t data) {
    if (ttlens_implementation) {
        return ttlens_implementation->pci_write32(chip_id, noc_x, noc_y, address, data);
    }
    return {};
}

std::optional<pybind11::object> pci_read(uint8_t chip_id, uint8_t noc_x, uint8_t noc_y, uint64_t address,
                                         uint32_t size) {
    if (ttlens_implementation) {
        auto data = ttlens_implementation->pci_read(chip_id, noc_x, noc_y, address, size);

        if (data) {
            // This is a hacky way to create a bytes object for Python so that we avoid multiple
            // copying. Pyobject is created manually and then passed to pybind11::reinterpret_steal
            // to prevent memory leak.
            // See https://github.com/pybind/pybind11/issues/1236
            PyBytesObject *bytesObject = nullptr;

            bytesObject = (PyBytesObject *)PyObject_Malloc(offsetof(PyBytesObject, ob_sval) + size + 1);

            PyObject_INIT_VAR(bytesObject, &PyBytes_Type, size);
            bytesObject->ob_shash = -1;
            bytesObject->ob_sval[size] = '\0';

            for (size_t i = 0; i < size; i++) {
                bytesObject->ob_sval[i] = data.value()[i];
            }

            return pybind11::reinterpret_steal<pybind11::object>((PyObject *)bytesObject);
        }
    }
    return {};
}

std::optional<uint32_t> pci_write(uint8_t chip_id, uint8_t noc_x, uint8_t noc_y, uint64_t address,
                                  pybind11::buffer data, uint32_t size) {
    if (ttlens_implementation) {
        pybind11::buffer_info info = data.request();
        uint8_t *data_ptr = static_cast<uint8_t *>(info.ptr);

        return ttlens_implementation->pci_write(chip_id, noc_x, noc_y, address, data_ptr, size);
    }
    return {};
}

std::optional<uint32_t> pci_read32_raw(uint8_t chip_id, uint64_t address) {
    if (ttlens_implementation) {
        return ttlens_implementation->pci_read32_raw(chip_id, address);
    }
    return {};
}

std::optional<uint32_t> pci_write32_raw(uint8_t chip_id, uint64_t address, uint32_t data) {
    if (ttlens_implementation) {
        return ttlens_implementation->pci_write32_raw(chip_id, address, data);
    }
    return {};
}

std::optional<uint32_t> dma_buffer_read32(uint8_t chip_id, uint64_t address, uint32_t channel) {
    if (ttlens_implementation) {
        return ttlens_implementation->dma_buffer_read32(chip_id, address, channel);
    }
    return {};
}

std::optional<std::string> pci_read_tile(uint8_t chip_id, uint8_t noc_x, uint8_t noc_y, uint64_t address, uint32_t size,
                                         uint8_t data_format) {
    if (ttlens_implementation) {
        return ttlens_implementation->pci_read_tile(chip_id, noc_x, noc_y, address, size, data_format);
    }
    return {};
}

std::optional<uint32_t> jtag_read32(uint8_t chip_id, uint8_t noc_x, uint8_t noc_y, uint64_t address) {
    if (ttlens_implementation) {
        return ttlens_implementation->jtag_read32(chip_id, noc_x, noc_y, address);
    }
    return {};
}

std::optional<uint32_t> jtag_write32(uint8_t chip_id, uint8_t noc_x, uint8_t noc_y, uint64_t address, uint32_t data) {
    if (ttlens_implementation) {
        ttlens_implementation->jtag_write32(chip_id, noc_x, noc_y, address, data);
        return 0;
    }
    return {};
}

std::optional<uint32_t> jtag_read32_axi(uint8_t chip_id, uint32_t address) {
    if (ttlens_implementation) {
        return ttlens_implementation->jtag_read32_axi(chip_id, address);
    }
    return {};
}

std::optional<uint32_t> jtag_write32_axi(uint8_t chip_id, uint64_t address, uint32_t data) {
    if (ttlens_implementation) {
        ttlens_implementation->jtag_write32_axi(chip_id, address, data);
        return 0;
    }
    return {};
}

std::optional<std::string> get_runtime_data() {
    if (ttlens_implementation) {
        return ttlens_implementation->get_runtime_data();
    }
    return {};
}

std::optional<std::string> get_cluster_description() {
    if (ttlens_implementation) {
        return ttlens_implementation->get_cluster_description();
    }
    return {};
}

std::optional<std::string> get_harvester_coordinate_translation(uint8_t chip_id) {
    if (ttlens_implementation) {
        return ttlens_implementation->get_harvester_coordinate_translation(chip_id);
    }
    return {};
}

std::optional<std::vector<uint8_t>> get_device_ids() {
    if (ttlens_implementation) {
        return ttlens_implementation->get_device_ids();
    }
    return {};
}

std::optional<std::string> get_device_arch(uint8_t chip_id) {
    if (ttlens_implementation) {
        return ttlens_implementation->get_device_arch(chip_id);
    }
    return {};
}

std::optional<std::string> get_device_soc_description(uint8_t chip_id) {
    if (ttlens_implementation) {
        return ttlens_implementation->get_device_soc_description(chip_id);
    }
    return {};
}

std::optional<std::tuple<int, uint32_t, uint32_t>> arc_msg(uint8_t chip_id, uint32_t msg_code, bool wait_for_done,
                                                           uint32_t arg0, uint32_t arg1, int timeout) {
    if (ttlens_implementation) {
        return ttlens_implementation->arc_msg(chip_id, msg_code, wait_for_done, arg0, arg1, timeout);
    }
    return {};
}

PYBIND11_MODULE(ttlens_pybind, m) {
    m.def("open_device", &open_device, "Opens tt device. Prints error message if failed.",
          pybind11::arg("binary_directory"), pybind11::arg("runtime_yaml_path"),
          pybind11::arg_v("wanted_devices", std::vector<uint8_t>(), "[]"), pybind11::arg("init_jtag"));
    m.def("pci_read32", &pci_read32, "Reads 4 bytes from PCI address", pybind11::arg("chip_id"), pybind11::arg("noc_x"),
          pybind11::arg("noc_y"), pybind11::arg("address"));
    m.def("pci_write32", &pci_write32, "Writes 4 bytes to PCI address", pybind11::arg("chip_id"),
          pybind11::arg("noc_x"), pybind11::arg("noc_y"), pybind11::arg("address"), pybind11::arg("data"));
    m.def("pci_read", &pci_read, "Reads data from PCI address", pybind11::arg("chip_id"), pybind11::arg("noc_x"),
          pybind11::arg("noc_y"), pybind11::arg("address"), pybind11::arg("size"));
    m.def("pci_write", &pci_write, "Writes data to PCI address", pybind11::arg("chip_id"), pybind11::arg("noc_x"),
          pybind11::arg("noc_y"), pybind11::arg("address"), pybind11::arg("data"), pybind11::arg("size"));
    m.def("pci_read32_raw", &pci_read32_raw, "Reads 4 bytes from PCI address", pybind11::arg("chip_id"),
          pybind11::arg("address"));
    m.def("pci_write32_raw", &pci_write32_raw, "Writes 4 bytes to PCI address", pybind11::arg("chip_id"),
          pybind11::arg("address"), pybind11::arg("data"));
    m.def("dma_buffer_read32", &dma_buffer_read32, "Reads 4 bytes from DMA buffer", pybind11::arg("chip_id"),
          pybind11::arg("address"), pybind11::arg("channel"));
    m.def("pci_read_tile", &pci_read_tile, "Reads tile from PCI address", pybind11::arg("chip_id"),
          pybind11::arg("noc_x"), pybind11::arg("noc_y"), pybind11::arg("address"), pybind11::arg("size"),
          pybind11::arg("data_format"));
    m.def("get_runtime_data", &get_runtime_data, "Returns runtime data");
    m.def("get_cluster_description", &get_cluster_description, "Returns cluster description");
    m.def("get_harvester_coordinate_translation", &get_harvester_coordinate_translation,
          "Returns harvester coordinate translation", pybind11::arg("chip_id"));
    m.def("get_device_ids", &get_device_ids, "Returns device ids");
    m.def("get_device_arch", &get_device_arch, "Returns device architecture", pybind11::arg("chip_id"));
    m.def("get_device_soc_description", &get_device_soc_description, "Returns device SoC description",
          pybind11::arg("chip_id"));
    m.def("jtag_read32", &jtag_read32, "Reads 4 bytes from NOC address using JTAG", pybind11::arg("chip_id"),
          pybind11::arg("noc_x"), pybind11::arg("noc_y"), pybind11::arg("address"));
    m.def("jtag_write32", &jtag_write32, "Writes 4 bytes to NOC address using JTAG", pybind11::arg("chip_id"),
          pybind11::arg("noc_x"), pybind11::arg("noc_y"), pybind11::arg("address"), pybind11::arg("data"));
    m.def("jtag_read32_axi", &jtag_read32_axi, "Reads 4 bytes from AXI address using JTAG", pybind11::arg("chip_id"),
          pybind11::arg("address"));
    m.def("jtag_write32_axi", &jtag_write32_axi, "Writes 4 bytes to AXI address using JTAG", pybind11::arg("chip_id"),
          pybind11::arg("address"), pybind11::arg("data"));

    // Bind arc_msg with explicit lambda to ensure type resolution
    m.def("arc_msg", &arc_msg, "Send ARC message", pybind11::arg("chip_id"), pybind11::arg("msg_code"),
          pybind11::arg("wait_for_done"), pybind11::arg("arg0"), pybind11::arg("arg1"), pybind11::arg("timeout"));
}<|MERGE_RESOLUTION|>--- conflicted
+++ resolved
@@ -31,15 +31,9 @@
         // Since tt::umd::Cluster is printing some output and we don't want to see it in python, we disable std::cout
         scoped_null_stdout null_stdout;
 
-<<<<<<< HEAD
-        debuda_implementation =
-            tt::dbd::umd_with_open_implementation::open(binary_directory, runtime_yaml_path, wanted_devices, init_jtag);
-        if (!debuda_implementation) {
-=======
         ttlens_implementation =
-            tt::lens::umd_with_open_implementation::open(binary_directory, runtime_yaml_path, wanted_devices);
+            tt::lens::umd_with_open_implementation::open(binary_directory, runtime_yaml_path, wanted_devices, init_jtag);
         if (!ttlens_implementation) {
->>>>>>> c3f899f7
             return false;
         }
     } catch (std::runtime_error &error) {
