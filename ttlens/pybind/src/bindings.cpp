// SPDX-FileCopyrightText: © 2024 Tenstorrent AI ULC
//
// SPDX-License-Identifier: Apache-2.0

#include "bindings.h"

static std::unique_ptr<tt::lens::ttlens_implementation> ttlens_implementation;

class scoped_null_stdout {
   private:
    std::streambuf *original_stdout;
    std::ofstream null_stream;

   public:
    scoped_null_stdout() {
        original_stdout = std::cout.rdbuf();
        null_stream.open("/dev/null");
        std::cout.rdbuf(null_stream.rdbuf());
    }

    ~scoped_null_stdout() { std::cout.rdbuf(original_stdout); }
};

void set_ttlens_implementation(std::unique_ptr<tt::lens::ttlens_implementation> imp) {
    ttlens_implementation = std::move(imp);
}

<<<<<<< HEAD
bool open_device(const std::string &binary_directory, const std::string &runtime_yaml_path,
                 const std::vector<uint8_t> &wanted_devices, bool init_jtag) {
=======
bool open_device(const std::string &binary_directory, const std::vector<uint8_t> &wanted_devices) {
>>>>>>> a1449221
    try {
        // Since tt::umd::Cluster is printing some output and we don't want to see it in python, we disable std::cout
        scoped_null_stdout null_stdout;

        ttlens_implementation =
<<<<<<< HEAD
            tt::lens::umd_with_open_implementation::open(binary_directory, runtime_yaml_path, wanted_devices, init_jtag);
=======
            tt::lens::umd_with_open_implementation::open(binary_directory, wanted_devices);
>>>>>>> a1449221
        if (!ttlens_implementation) {
            return false;
        }
    } catch (std::runtime_error &error) {
        std::cerr << "Cannot open device: " << error.what() << std::endl;
        return false;
    }
    return true;
}

std::optional<uint32_t> pci_read32(uint8_t chip_id, uint8_t noc_x, uint8_t noc_y, uint64_t address) {
    if (ttlens_implementation) {
        return ttlens_implementation->pci_read32(chip_id, noc_x, noc_y, address);
    }
    return {};
}

std::optional<uint32_t> pci_write32(uint8_t chip_id, uint8_t noc_x, uint8_t noc_y, uint64_t address, uint32_t data) {
    if (ttlens_implementation) {
        return ttlens_implementation->pci_write32(chip_id, noc_x, noc_y, address, data);
    }
    return {};
}

std::optional<pybind11::object> pci_read(uint8_t chip_id, uint8_t noc_x, uint8_t noc_y, uint64_t address,
                                         uint32_t size) {
    if (ttlens_implementation) {
        auto data = ttlens_implementation->pci_read(chip_id, noc_x, noc_y, address, size);

        if (data) {
            // This is a hacky way to create a bytes object for Python so that we avoid multiple
            // copying. Pyobject is created manually and then passed to pybind11::reinterpret_steal
            // to prevent memory leak.
            // See https://github.com/pybind/pybind11/issues/1236
            PyBytesObject *bytesObject = nullptr;

            bytesObject = (PyBytesObject *)PyObject_Malloc(offsetof(PyBytesObject, ob_sval) + size + 1);

            PyObject_INIT_VAR(bytesObject, &PyBytes_Type, size);
            bytesObject->ob_shash = -1;
            bytesObject->ob_sval[size] = '\0';

            for (size_t i = 0; i < size; i++) {
                bytesObject->ob_sval[i] = data.value()[i];
            }

            return pybind11::reinterpret_steal<pybind11::object>((PyObject *)bytesObject);
        }
    }
    return {};
}

std::optional<uint32_t> pci_write(uint8_t chip_id, uint8_t noc_x, uint8_t noc_y, uint64_t address,
                                  pybind11::buffer data, uint32_t size) {
    if (ttlens_implementation) {
        pybind11::buffer_info info = data.request();
        uint8_t *data_ptr = static_cast<uint8_t *>(info.ptr);

        return ttlens_implementation->pci_write(chip_id, noc_x, noc_y, address, data_ptr, size);
    }
    return {};
}

std::optional<uint32_t> pci_read32_raw(uint8_t chip_id, uint64_t address) {
    if (ttlens_implementation) {
        return ttlens_implementation->pci_read32_raw(chip_id, address);
    }
    return {};
}

std::optional<uint32_t> pci_write32_raw(uint8_t chip_id, uint64_t address, uint32_t data) {
    if (ttlens_implementation) {
        return ttlens_implementation->pci_write32_raw(chip_id, address, data);
    }
    return {};
}

std::optional<uint32_t> dma_buffer_read32(uint8_t chip_id, uint64_t address, uint32_t channel) {
    if (ttlens_implementation) {
        return ttlens_implementation->dma_buffer_read32(chip_id, address, channel);
    }
    return {};
}

std::optional<std::string> pci_read_tile(uint8_t chip_id, uint8_t noc_x, uint8_t noc_y, uint64_t address, uint32_t size,
                                         uint8_t data_format) {
    if (ttlens_implementation) {
        return ttlens_implementation->pci_read_tile(chip_id, noc_x, noc_y, address, size, data_format);
    }
    return {};
}

std::optional<uint32_t> jtag_read32(uint8_t chip_id, uint8_t noc_x, uint8_t noc_y, uint64_t address) {
    if (ttlens_implementation) {
        return ttlens_implementation->jtag_read32(chip_id, noc_x, noc_y, address);
    }
    return {};
}

std::optional<uint32_t> jtag_write32(uint8_t chip_id, uint8_t noc_x, uint8_t noc_y, uint64_t address, uint32_t data) {
    if (ttlens_implementation) {
        ttlens_implementation->jtag_write32(chip_id, noc_x, noc_y, address, data);
        return 0;
    }
    return {};
}

std::optional<uint32_t> jtag_read32_axi(uint8_t chip_id, uint32_t address) {
    if (ttlens_implementation) {
        return ttlens_implementation->jtag_read32_axi(chip_id, address);
    }
    return {};
}

std::optional<uint32_t> jtag_write32_axi(uint8_t chip_id, uint64_t address, uint32_t data) {
    if (ttlens_implementation) {
        ttlens_implementation->jtag_write32_axi(chip_id, address, data);
        return 0;
    }
    return {};
}

std::optional<std::string> get_cluster_description() {
    if (ttlens_implementation) {
        return ttlens_implementation->get_cluster_description();
    }
    return {};
}

std::optional<std::string> get_harvester_coordinate_translation(uint8_t chip_id) {
    if (ttlens_implementation) {
        return ttlens_implementation->get_harvester_coordinate_translation(chip_id);
    }
    return {};
}

std::optional<std::vector<uint8_t>> get_device_ids() {
    if (ttlens_implementation) {
        return ttlens_implementation->get_device_ids();
    }
    return {};
}

std::optional<std::string> get_device_arch(uint8_t chip_id) {
    if (ttlens_implementation) {
        return ttlens_implementation->get_device_arch(chip_id);
    }
    return {};
}

std::optional<std::string> get_device_soc_description(uint8_t chip_id) {
    if (ttlens_implementation) {
        return ttlens_implementation->get_device_soc_description(chip_id);
    }
    return {};
}

std::optional<std::tuple<int, uint32_t, uint32_t>> arc_msg(uint8_t chip_id, uint32_t msg_code, bool wait_for_done,
                                                           uint32_t arg0, uint32_t arg1, int timeout) {
    if (ttlens_implementation) {
        return ttlens_implementation->arc_msg(chip_id, msg_code, wait_for_done, arg0, arg1, timeout);
    }
    return {};
}

PYBIND11_MODULE(ttlens_pybind, m) {
    m.def("open_device", &open_device, "Opens tt device. Prints error message if failed.",
<<<<<<< HEAD
          pybind11::arg("binary_directory"), pybind11::arg("runtime_yaml_path"),
          pybind11::arg_v("wanted_devices", std::vector<uint8_t>(), "[]"), pybind11::arg("init_jtag"));
=======
          pybind11::arg("binary_directory"),
          pybind11::arg_v("wanted_devices", std::vector<uint8_t>(), "[]"));
>>>>>>> a1449221
    m.def("pci_read32", &pci_read32, "Reads 4 bytes from PCI address", pybind11::arg("chip_id"), pybind11::arg("noc_x"),
          pybind11::arg("noc_y"), pybind11::arg("address"));
    m.def("pci_write32", &pci_write32, "Writes 4 bytes to PCI address", pybind11::arg("chip_id"),
          pybind11::arg("noc_x"), pybind11::arg("noc_y"), pybind11::arg("address"), pybind11::arg("data"));
    m.def("pci_read", &pci_read, "Reads data from PCI address", pybind11::arg("chip_id"), pybind11::arg("noc_x"),
          pybind11::arg("noc_y"), pybind11::arg("address"), pybind11::arg("size"));
    m.def("pci_write", &pci_write, "Writes data to PCI address", pybind11::arg("chip_id"), pybind11::arg("noc_x"),
          pybind11::arg("noc_y"), pybind11::arg("address"), pybind11::arg("data"), pybind11::arg("size"));
    m.def("pci_read32_raw", &pci_read32_raw, "Reads 4 bytes from PCI address", pybind11::arg("chip_id"),
          pybind11::arg("address"));
    m.def("pci_write32_raw", &pci_write32_raw, "Writes 4 bytes to PCI address", pybind11::arg("chip_id"),
          pybind11::arg("address"), pybind11::arg("data"));
    m.def("dma_buffer_read32", &dma_buffer_read32, "Reads 4 bytes from DMA buffer", pybind11::arg("chip_id"),
          pybind11::arg("address"), pybind11::arg("channel"));
    m.def("pci_read_tile", &pci_read_tile, "Reads tile from PCI address", pybind11::arg("chip_id"),
          pybind11::arg("noc_x"), pybind11::arg("noc_y"), pybind11::arg("address"), pybind11::arg("size"),
          pybind11::arg("data_format"));
    m.def("get_cluster_description", &get_cluster_description, "Returns cluster description");
    m.def("get_harvester_coordinate_translation", &get_harvester_coordinate_translation,
          "Returns harvester coordinate translation", pybind11::arg("chip_id"));
    m.def("get_device_ids", &get_device_ids, "Returns device ids");
    m.def("get_device_arch", &get_device_arch, "Returns device architecture", pybind11::arg("chip_id"));
    m.def("get_device_soc_description", &get_device_soc_description, "Returns device SoC description",
          pybind11::arg("chip_id"));
    m.def("jtag_read32", &jtag_read32, "Reads 4 bytes from NOC address using JTAG", pybind11::arg("chip_id"),
          pybind11::arg("noc_x"), pybind11::arg("noc_y"), pybind11::arg("address"));
    m.def("jtag_write32", &jtag_write32, "Writes 4 bytes to NOC address using JTAG", pybind11::arg("chip_id"),
          pybind11::arg("noc_x"), pybind11::arg("noc_y"), pybind11::arg("address"), pybind11::arg("data"));
    m.def("jtag_read32_axi", &jtag_read32_axi, "Reads 4 bytes from AXI address using JTAG", pybind11::arg("chip_id"),
          pybind11::arg("address"));
    m.def("jtag_write32_axi", &jtag_write32_axi, "Writes 4 bytes to AXI address using JTAG", pybind11::arg("chip_id"),
          pybind11::arg("address"), pybind11::arg("data"));

    // Bind arc_msg with explicit lambda to ensure type resolution
    m.def("arc_msg", &arc_msg, "Send ARC message", pybind11::arg("chip_id"), pybind11::arg("msg_code"),
          pybind11::arg("wait_for_done"), pybind11::arg("arg0"), pybind11::arg("arg1"), pybind11::arg("timeout"));
}<|MERGE_RESOLUTION|>--- conflicted
+++ resolved
@@ -25,22 +25,13 @@
     ttlens_implementation = std::move(imp);
 }
 
-<<<<<<< HEAD
-bool open_device(const std::string &binary_directory, const std::string &runtime_yaml_path,
-                 const std::vector<uint8_t> &wanted_devices, bool init_jtag) {
-=======
-bool open_device(const std::string &binary_directory, const std::vector<uint8_t> &wanted_devices) {
->>>>>>> a1449221
+bool open_device(const std::string &binary_directory, const std::vector<uint8_t> &wanted_devices, bool init_jtag) {
     try {
         // Since tt::umd::Cluster is printing some output and we don't want to see it in python, we disable std::cout
         scoped_null_stdout null_stdout;
 
         ttlens_implementation =
-<<<<<<< HEAD
-            tt::lens::umd_with_open_implementation::open(binary_directory, runtime_yaml_path, wanted_devices, init_jtag);
-=======
-            tt::lens::umd_with_open_implementation::open(binary_directory, wanted_devices);
->>>>>>> a1449221
+            tt::lens::umd_with_open_implementation::open(binary_directory, wanted_devices, init_jtag);
         if (!ttlens_implementation) {
             return false;
         }
@@ -208,13 +199,8 @@
 
 PYBIND11_MODULE(ttlens_pybind, m) {
     m.def("open_device", &open_device, "Opens tt device. Prints error message if failed.",
-<<<<<<< HEAD
-          pybind11::arg("binary_directory"), pybind11::arg("runtime_yaml_path"),
+          pybind11::arg("binary_directory"),
           pybind11::arg_v("wanted_devices", std::vector<uint8_t>(), "[]"), pybind11::arg("init_jtag"));
-=======
-          pybind11::arg("binary_directory"),
-          pybind11::arg_v("wanted_devices", std::vector<uint8_t>(), "[]"));
->>>>>>> a1449221
     m.def("pci_read32", &pci_read32, "Reads 4 bytes from PCI address", pybind11::arg("chip_id"), pybind11::arg("noc_x"),
           pybind11::arg("noc_y"), pybind11::arg("address"));
     m.def("pci_write32", &pci_write32, "Writes 4 bytes to PCI address", pybind11::arg("chip_id"),
