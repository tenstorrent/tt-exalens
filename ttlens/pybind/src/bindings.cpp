--- conflicted
+++ resolved
@@ -30,12 +30,8 @@
         // Since tt::umd::Cluster is printing some output and we don't want to see it in python, we disable std::cout
         scoped_null_stdout null_stdout;
 
-<<<<<<< HEAD
         ttlens_implementation =
             tt::lens::umd_with_open_implementation::open(binary_directory, wanted_devices, init_jtag);
-=======
-        ttlens_implementation = tt::lens::umd_with_open_implementation::open(binary_directory, wanted_devices);
->>>>>>> 2202811a
         if (!ttlens_implementation) {
             return false;
         }
@@ -203,12 +199,8 @@
 
 PYBIND11_MODULE(ttlens_pybind, m) {
     m.def("open_device", &open_device, "Opens tt device. Prints error message if failed.",
-<<<<<<< HEAD
-          pybind11::arg("binary_directory"),
-          pybind11::arg_v("wanted_devices", std::vector<uint8_t>(), "[]"), pybind11::arg("init_jtag"));
-=======
-          pybind11::arg("binary_directory"), pybind11::arg_v("wanted_devices", std::vector<uint8_t>(), "[]"));
->>>>>>> 2202811a
+          pybind11::arg("binary_directory"), pybind11::arg_v("wanted_devices", std::vector<uint8_t>(), "[]"),
+          pybind11::arg("init_jtag"));
     m.def("pci_read32", &pci_read32, "Reads 4 bytes from PCI address", pybind11::arg("chip_id"), pybind11::arg("noc_x"),
           pybind11::arg("noc_y"), pybind11::arg("address"));
     m.def("pci_write32", &pci_write32, "Writes 4 bytes to PCI address", pybind11::arg("chip_id"),
