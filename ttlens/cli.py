#!/usr/bin/env python3
# SPDX-FileCopyrightText: © 2024 Tenstorrent AI ULC

# SPDX-License-Identifier: Apache-2.0
"""
Usage:
<<<<<<< HEAD
  tt-lens [--netlist=<file>] [--commands=<cmds>] [--write-cache] [--cache-path=<path>] [--start-gdb=<gdb_port>] [--devices=<devices>] [--verbosity=<verbosity>] [--test] [--jtag] [<output_dir>]
  tt-lens --server [--port=<port>] [--devices=<devices>] [--test] [--jtag] [<output_dir>]
=======
  tt-lens [--commands=<cmds>] [--write-cache] [--cache-path=<path>] [--start-gdb=<gdb_port>] [--devices=<devices>] [--verbosity=<verbosity>] [--test]
  tt-lens --server [--port=<port>] [--devices=<devices>] [--test]
>>>>>>> a1449221
  tt-lens --remote [--remote-address=<ip:port>] [--commands=<cmds>] [--write-cache] [--cache-path=<path>] [--start-gdb=<gdb_port>] [--verbosity=<verbosity>] [--test]
  tt-lens --cached [--cache-path=<path>] [--commands=<cmds>] [--verbosity=<verbosity>] [--test]
  tt-lens -h | --help

Options:
  -h --help                       Show this help message and exit.
  --server                        Start a TTLens server. If not specified, the port will be set to 5555.
  --remote                        Attach to the remote TTLens server. If not specified, IP defaults to localhost and port to 5555.
  --cached                        Use the cache from previous TTLens run to simulate device communication.
  --port=<port>                   Port of the TTLens server. If not specified, defaults to 5555.  [default: 5555]
  --remote-address=<ip:port>      Address of the remote TTLens server, in the form of ip:port, or just :port, if ip is localhost. If not specified, defaults to localhost:5555. [default: localhost:5555]
  --commands=<cmds>               Execute a list of semicolon-separated commands.
  --start-gdb=<gdb_port>          Start a gdb server on the specified port.
  --write-cache                   Write the cache to disk.
  --cache-path=<path>             If running in --cached mode, this is the path to the cache file. If writing cache, this is the path for output. [default: ttlens_cache.pkl]
  --devices=<devices>             Comma-separated list of devices to load. If not supplied, all devices will be loaded.
  --verbosity=<verbosity>         Choose output verbosity. 1: ERROR, 2: WARN, 3: INFO, 4: VERBOSE, 5: DEBUG. [default: 3]
  --test                          Exits with non-zero exit code on any exception.
  --jtag                          Initialize JTAG interface.

Description:
  TTLens parses the build output files and reads the device state to provide a debugging interface for the user.

  There are three modes of operation:
    1. Local mode: The user can run tt-lens with a specific output directory. This will load the runtime data from the output directory. If the output directory is not specified, the most recent subdirectory of tt_build/ will be used.
    2. Remote mode: The user can connect to a TTLens server running on a remote machine. The server will provide the runtime data.
    3. Cached mode: The user can use a cache file from previous TTLens run. This is useful for debugging without a connection to the device. Writing is disabled in this mode.
  
  Passing the --server flag will start a TTLens server. The server will listen on the specified port (default 5555) for incoming connections.
"""

try:
    import sys, os, traceback, fnmatch, importlib
    from tabulate import tabulate
    from prompt_toolkit import PromptSession
    from prompt_toolkit.completion import Completer, Completion
    from prompt_toolkit.formatted_text import HTML, fragment_list_to_text, to_formatted_text
    from prompt_toolkit.history import InMemoryHistory
    from docopt import DocoptExit, docopt
    from fastnumbers import try_int
except ModuleNotFoundError as e:
    traceback.print_exc()
    print(f"Try:\033[31m pip install -r ttlens/requirements.txt \033[0m")
    exit(1)


from ttlens import tt_lens_init
from ttlens import tt_lens_server
from ttlens import tt_util as util
from ttlens.tt_uistate import UIState
from ttlens.tt_commands import find_command
from ttlens.tt_gdb_server import GdbServer, ServerSocket
from ttlens.tt_coordinate import OnChipCoordinate
from ttlens.tt_lens_context import Context

from ttlens import Verbosity

class TTLensCompleter(Completer):
    def __init__(self, commands, context):
        self.commands = [cmd["long"] for cmd in commands] + [
            cmd["short"] for cmd in commands
        ]
        self.context = context

    # Given a piece of a command, find all possible completions
    def lookup_commands(self, cmd):
        completions = []
        for command in self.commands:
            if command.startswith(cmd):
                completions.append(command)
        return completions

    def fuzzy_lookup_addresses(self, addr):
        completions = self.context.elf.fuzzy_find_multiple(addr, limit=30)
        return completions

    def get_completions(self, document, complete_event):
        if complete_event.completion_requested:
            prompt_current_word = document.get_word_before_cursor(
                pattern=self.context.elf.name_word_pattern
            )
            prompt_text = document.text_before_cursor
            # 1. If it is the first word, complete with the list of commands (lookup_commands)
            if " " not in prompt_text:
                for command in self.lookup_commands(prompt_current_word):
                    yield Completion(command, start_position=-len(prompt_current_word))
            # 2. If the currently-edited word starts with @, complete with address lookup from FW (fuzzy_lookup_addresses)
            elif prompt_current_word.startswith("@"):
                addr_part = prompt_current_word[1:]
                for address in self.fuzzy_lookup_addresses(addr_part):
                    yield Completion(
                        f"@{address}", start_position=-len(prompt_current_word)
                    )


# Creates rows for tabulate for all commands of a given type
def format_commands(commands, type, specific_cmd=None, verbose=False):
    rows = []
    for c in commands:
        if c["type"] == type and (
            specific_cmd is None
            or c["long"] == specific_cmd
            or c["short"] == specific_cmd
        ):
            description = c["description"]
            if verbose:
                row = [f"{util.CLR_INFO}{c['long']}{util.CLR_END}", f"{c['short']}", ""]
                rows.append(row)
                row2 = [f"", f"", f"{description}"]
                rows.append(row2)
                rows.append(["<--MIDRULE-->", "", ""])
            else:
                description = description.split("\n")
                # Iterate to find the line containing "Description:". Then take the following line.
                # If there is no such line, take the first line.
                found_description = False
                for line in description:
                    if found_description:
                        description = line
                        break
                    if "Description:" in line:
                        found_description = True
                if not found_description:
                    description = description[0]
                description = description.strip()
                row = [
                    f"{util.CLR_INFO}{c['long']}{util.CLR_END}",
                    f"{c['short']}",
                    f"{description}",
                ]
                rows.append(row)
    return rows

# Print all commands (help)
def print_help(commands, cmd):
    help_command_description = find_command(commands, "help")["description"]
    args = docopt(help_command_description, argv=" ".join(cmd[1:]))

    specific_cmd = args["<command>"] if "<command>" in args else None
    verbose = ("-v" in args and args["-v"]) or specific_cmd is not None

    rows = []
    rows += format_commands(commands, "housekeeping", specific_cmd, verbose)
    rows += format_commands(commands, "low-level", specific_cmd, verbose)
    rows += format_commands(commands, "high-level", specific_cmd, verbose)
    # rows += format_commands (commands, 'dev', "Development")

    if not rows:
        util.WARN(f"Command '{specific_cmd}' not found")
        return

    # Replace each line starting with <--MIDRULE-->, with a ruler line to separate the commands visually
    table_str = tabulate(rows, headers=["Full Name", "Short", "Description"], disable_numparse=True)
    lines = table_str.split("\n")
    midrule = lines[1]
    for i in range(len(lines)):
        if lines[i].startswith("<--MIDRULE-->"):
            lines[i] = midrule
    new_table_str = "\n".join(lines)
    print(new_table_str)
    if not verbose:
        print("Use '-v' for more details.")


# Certain commands give suggestions for next step. This function formats and prints those suggestions.
def print_navigation_suggestions(navigation_suggestions):
    if navigation_suggestions:
        print("Speed dial:")
        rows = []
        for i in range(len(navigation_suggestions)):
            rows.append(
                [
                    f"{i}",
                    f"{navigation_suggestions[i]['description']}",
                    f"{navigation_suggestions[i]['cmd']}",
                ]
            )
        print(tabulate(rows, headers=["#", "Description", "Command"], disable_numparse=True))


# Imports 'plugin' commands from ttlens_commands/ directory
# With 'reload' argument set to True, the ttlens_commands can be live-reloaded (using importlib.reload)
def import_commands(reload=False):
    # Built-in commands
    commands = [
        {
            "long": "exit",
            "short": "x",
            "type": "housekeeping",
            "description": "Description:\n  Exits the program. The optional argument represents the exit code. Defaults to 0.",
            "context": "util",
        },
        {
            "long": "help",
            "short": "h",
            "type": "housekeeping",
            "description": "Usage:\n  help [-v] [<command>]\n\n"
            + "Description:\n  Prints documentation summary. Use -v for details. If a command name is specified, it prints documentation for that command only.\n\n"
            + "Options:\n  -v   If specified, prints verbose documentation.",
            "context": "util",
        },
        {
            "long": "reload",
            "short": "rl",
            "type": "housekeeping",
            "description": "Description:\n  Reloads files in ttlens_commands directory. Useful for development of commands.",
            "context": "util",
        },
        {
            "long": "eval",
            "short": "ev",
            "type": "housekeeping",
            "description": "Description:\n  Evaluates a Python expression.\n\nExamples:\n  eval 3+5\n  eval hex(@brisc.EPOCH_INFO_PTR.epoch_id)",
            "context": "util",
        },
    ]

    cmd_files = []
    for root, dirnames, filenames in os.walk(
        util.application_path() + "/ttlens_commands"
    ):
        for filename in fnmatch.filter(filenames, "*.py"):
            cmd_files.append(os.path.join(root, filename))

    sys.path.append(util.application_path() + "/ttlens_commands")

    cmd_files.sort()
    for cmdfile in cmd_files:
        module_path = os.path.splitext(os.path.basename(cmdfile))[0]
        if module_path == "__init__": continue
        try:
            cmd_module = importlib.import_module(module_path)
        except Exception as e:
            # Print call stack
            util.notify_exception(type(e), e, e.__traceback__)
            continue
        command_metadata = cmd_module.command_metadata
        command_metadata["module"] = cmd_module

        # Make the module name the default 'long' invocation string
        if "long" not in command_metadata:
            command_metadata["long"] = cmd_module.__name__
        util.VERBOSE(
            f"Importing command {command_metadata['long']} from '{cmd_module.__name__}'"
        )

        if reload:
            importlib.reload(cmd_module)

        # Check command names/shortcut overlap (only when not reloading)
        for cmd in commands:
            if cmd["long"] == command_metadata["long"]:
                util.FATAL(f"Command {cmd['long']} already exists")
            if cmd["short"] == command_metadata["short"]:
                util.FATAL(
                    f"Commands {cmd['long']} and {command_metadata['long']} use the same shortcut: {cmd['short']}"
                )
        commands.append(command_metadata)
    return commands

class SimplePromptSession:
    def __init__(self):
        self.history = InMemoryHistory()
    def prompt(self, message):
        print(fragment_list_to_text(to_formatted_text(message)))
        s = input()
        self.history.append_string(s)
        return s


def main_loop(args, context):
    """
    Main loop: read-eval-print
    """
    cmd_raw = ""

    context.filter_commands(import_commands()) # Set the commands in the context so we can call commands from other commands

    # Create prompt object.
    context.prompt_session = PromptSession(completer=TTLensCompleter(context.commands, context)) if sys.stdin.isatty() else SimplePromptSession()

    # Initialize current UI state
    ui_state = UIState(context)

    navigation_suggestions = None

    # Check if we need to start gdb server
    if args["--start-gdb"]:
        port = int(args["--start-gdb"])
        print(f"Starting gdb server on port {port}")
        ui_state.start_gdb(port)

    # These commands will be executed right away (before allowing user input)
    non_interactive_commands = (
        args["--commands"].split(";") if args["--commands"] else []
    )

    # Main command loop
    while True:
        have_non_interactive_commands = len(non_interactive_commands) > 0
        current_loc = ui_state.current_location

        try:
            print_navigation_suggestions(navigation_suggestions)

            if have_non_interactive_commands:
                cmd_raw = non_interactive_commands[0].strip()
                non_interactive_commands = non_interactive_commands[1:]
                if len(cmd_raw) > 0:
                    print(
                        f"{util.CLR_INFO}Executing command: %s{util.CLR_END}" % cmd_raw
                    )
            else:
                if ui_state.gdb_server is None:
                    gdb_status = f"{util.CLR_PROMPT_BAD_VALUE}None{util.CLR_PROMPT_BAD_VALUE_END}"
                else:
                    gdb_status = f"{util.CLR_PROMPT}{ui_state.gdb_server.server.port}{util.CLR_PROMPT_END}"
                    # TODO: Since we cannot update status during prompt, this is commented out for now
                    # if ui_state.gdb_server.is_connected:
                    #     gdb_status += "(connected)"
                my_prompt = f"gdb:{gdb_status} "
                my_prompt += f"device:{util.CLR_PROMPT}{ui_state.current_device_id}{util.CLR_PROMPT_END} "
                my_prompt += f"loc:{util.CLR_PROMPT}{current_loc.to_user_str()}{util.CLR_PROMPT_END} "
                my_prompt += f"{ui_state.current_prompt}> "
                cmd_raw = context.prompt_session.prompt(HTML(my_prompt)) 

            cmd_int = try_int(cmd_raw)
            if type(cmd_int) == int:
                if (
                    navigation_suggestions
                    and cmd_int >= 0
                    and cmd_int < len(navigation_suggestions)
                ):
                    cmd_raw = navigation_suggestions[cmd_int]["cmd"]
                else:
                    raise util.TTException(f"Invalid speed dial number: {cmd_int}")

            cmd = cmd_raw.split()
            if len(cmd) > 0:
                cmd_string = cmd[0]
                found_command = None

                # Look for command to execute
                for c in context.commands:
                    if c["short"] == cmd_string or c["long"] == cmd_string:
                        found_command = c

                if found_command == None:
                    # Print help on invalid commands
                    print_help(context.commands, cmd)
                    raise util.TTException(f"Invalid command '{cmd_string}'")
                else:
                    if found_command["long"] == "exit":
                        exit_code = int(cmd[1]) if len(cmd) > 1 else 0
                        return exit_code
                    elif found_command["long"] == "help":
                        print_help(context.commands, cmd)
                    elif found_command["long"] == "reload":
                        import_commands(reload=True)
                    elif found_command["long"] == "eval":
                        eval_str = " ".join(cmd[1:])
                        eval_str = context.elf.substitute_names_with_values(eval_str)
                        print(f"{eval_str} = {eval(eval_str)}")
                    else:
                        new_navigation_suggestions = found_command["module"].run(
                            cmd_raw, context, ui_state
                        )
                        navigation_suggestions = new_navigation_suggestions

        except Exception as e:
            if args["--test"]:  # Always raise in test mode
                util.ERROR("CLI option --test is set. Raising exception to exit.")
                raise
            else:
                util.notify_exception(type(e), e, e.__traceback__)
            if have_non_interactive_commands or type(e) == util.TTFatalException:
                # In non-interactive mode and on fatal excepions, we re-raise to exit the program
                raise
        except DocoptExit as e:
            util.ERROR(e)
            if args["--test"]:  # Always raise in test mode
                raise


def main():
    args = docopt(__doc__)

    # SETTING VERBOSITY
    try:
        verbosity = int(args["--verbosity"])
        Verbosity.set(verbosity)
    except:
        util.WARN("Verbosity level must be an integer. Falling back to default value.")
    util.VERBOSE(f"Verbosity level: {Verbosity.get().name} ({Verbosity.get().value})")

    wanted_devices = None
    if args["--devices"]:
        wanted_devices = args["--devices"].split(",")
        wanted_devices = [int(d) for d in wanted_devices]

    cache_path = None
    if args["--write-cache"]:
        cache_path = args["--cache-path"] 

    # Try to start the server. If already running, exit with error.
    if args["--server"]:
        print(f"Starting TTLens server at {args['--port']}")
        ttlens_server = tt_lens_server.start_server(
            args["--port"],
<<<<<<< HEAD
            runtime_data_yaml_filename,
            output_dir,
            wanted_devices,
            init_jtag=args["--jtag"],
=======
            wanted_devices
>>>>>>> a1449221
        )
        if args["--test"]:
            while True: pass
        input("Press Enter to exit server...")
        tt_lens_server.stop_server(ttlens_server)
        sys.exit(0)
    
    if args["--cached"]:
        util.INFO(f"Starting TTLens from cache.")
        context = tt_lens_init.init_ttlens_cached(args["--cache-path"])
    elif args["--remote"]:
        address = args["--remote-address"].split(":")
        server_ip = address[0] if address[0]!='' else "localhost"
        server_port = address[-1] 
        util.INFO(f"Connecting to TTLens server at {server_ip}:{server_port}")
        context = tt_lens_init.init_ttlens_remote(server_ip, int(server_port), cache_path)
    else:
<<<<<<< HEAD
        context = tt_lens_init.init_ttlens(output_dir, args["--netlist"], wanted_devices, cache_path, args["--jtag"])
=======
        context = tt_lens_init.init_ttlens(wanted_devices, cache_path)
>>>>>>> a1449221

    # Main function
    exit_code = main_loop(args, context)

    util.VERBOSE(f"Exiting with code {exit_code} ")
    sys.exit(exit_code)


if __name__ == "__main__":
    main()<|MERGE_RESOLUTION|>--- conflicted
+++ resolved
@@ -4,13 +4,8 @@
 # SPDX-License-Identifier: Apache-2.0
 """
 Usage:
-<<<<<<< HEAD
-  tt-lens [--netlist=<file>] [--commands=<cmds>] [--write-cache] [--cache-path=<path>] [--start-gdb=<gdb_port>] [--devices=<devices>] [--verbosity=<verbosity>] [--test] [--jtag] [<output_dir>]
-  tt-lens --server [--port=<port>] [--devices=<devices>] [--test] [--jtag] [<output_dir>]
-=======
-  tt-lens [--commands=<cmds>] [--write-cache] [--cache-path=<path>] [--start-gdb=<gdb_port>] [--devices=<devices>] [--verbosity=<verbosity>] [--test]
-  tt-lens --server [--port=<port>] [--devices=<devices>] [--test]
->>>>>>> a1449221
+  tt-lens [--commands=<cmds>] [--write-cache] [--cache-path=<path>] [--start-gdb=<gdb_port>] [--devices=<devices>] [--verbosity=<verbosity>] [--test] [--jtag]
+  tt-lens --server [--port=<port>] [--devices=<devices>] [--test] [--jtag]
   tt-lens --remote [--remote-address=<ip:port>] [--commands=<cmds>] [--write-cache] [--cache-path=<path>] [--start-gdb=<gdb_port>] [--verbosity=<verbosity>] [--test]
   tt-lens --cached [--cache-path=<path>] [--commands=<cmds>] [--verbosity=<verbosity>] [--test]
   tt-lens -h | --help
@@ -420,14 +415,8 @@
         print(f"Starting TTLens server at {args['--port']}")
         ttlens_server = tt_lens_server.start_server(
             args["--port"],
-<<<<<<< HEAD
-            runtime_data_yaml_filename,
-            output_dir,
             wanted_devices,
-            init_jtag=args["--jtag"],
-=======
-            wanted_devices
->>>>>>> a1449221
+            init_jtag=args["--jtag"]
         )
         if args["--test"]:
             while True: pass
@@ -445,11 +434,7 @@
         util.INFO(f"Connecting to TTLens server at {server_ip}:{server_port}")
         context = tt_lens_init.init_ttlens_remote(server_ip, int(server_port), cache_path)
     else:
-<<<<<<< HEAD
-        context = tt_lens_init.init_ttlens(output_dir, args["--netlist"], wanted_devices, cache_path, args["--jtag"])
-=======
-        context = tt_lens_init.init_ttlens(wanted_devices, cache_path)
->>>>>>> a1449221
+        context = tt_lens_init.init_ttlens(wanted_devices, cache_path, args["--jtag"])
 
     # Main function
     exit_code = main_loop(args, context)
