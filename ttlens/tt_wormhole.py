# SPDX-FileCopyrightText: © 2024 Tenstorrent AI ULC

# SPDX-License-Identifier: Apache-2.0
from functools import cached_property
from ttlens import tt_util as util
from ttlens import tt_device

#
# Device
#
class WormholeDevice(tt_device.Device):
<<<<<<< HEAD
    SIG_SEL_CONST = 5

=======
>>>>>>> d198e6a0
    # Physical location mapping. Physical coordinates are the geografical coordinates on a chip's die.
    DIE_X_TO_NOC_0_X = [0, 9, 1, 8, 2, 7, 3, 6, 4, 5]
    DIE_Y_TO_NOC_0_Y = [0, 11, 1, 10, 2, 9, 3, 8, 4, 7, 5, 6]
    DIE_X_TO_NOC_1_X = [9, 0, 8, 1, 7, 2, 6, 3, 5, 4]
    DIE_Y_TO_NOC_1_Y = [11, 0, 10, 1, 9, 2, 8, 3, 7, 4, 6, 5]
    NOC_0_X_TO_DIE_X = util.reverse_mapping_list(DIE_X_TO_NOC_0_X)
    NOC_0_Y_TO_DIE_Y = util.reverse_mapping_list(DIE_Y_TO_NOC_0_Y)
    NOC_1_X_TO_DIE_X = util.reverse_mapping_list(DIE_X_TO_NOC_1_X)
    NOC_1_Y_TO_DIE_Y = util.reverse_mapping_list(DIE_Y_TO_NOC_1_Y)

    PCI_ARC_RESET_BASE_ADDR = 0x1FF30000
    PCI_ARC_CSM_DATA_BASE_ADDR = 0x1FE80000
    PCI_ARC_ROM_DATA_BASE_ADDR = 0x1FF00000

    NOC_ARC_RESET_BASE_ADDR = 0x880030000
    NOC_ARC_CSM_DATA_BASE_ADDR = 0x810000000
    NOC_ARC_ROM_DATA_BASE_ADDR = 0x880000000

    EFUSE_PCI = 0x1FF42200
    EFUSE_JTAG_AXI = 0x80042200
    EFUSE_NOC = 0x880042200

    def __init__(self, id, arch, cluster_desc, device_desc_path, context):
<<<<<<< HEAD
        super().__init__(id, arch, cluster_desc, {"functional_workers": WormholeL1AddressMap(), "eth": WormholeEthL1AddressMap(), "dram": WormholeDRAMEpochCommandAddressMap()}, device_desc_path, context)

    def no_tensix_row_count(self):
        return 2

    def no_tensix_col_count(self):
        return 2

    @cached_property
    def noc0_to_nocVirt_map(self):
        harvested_noc0_rows = self.get_harvested_noc0_y_rows()
        workers_nocVirt = [loc._noc0_coord for loc in self.get_block_locations_internal("functional_workers", "noc0")]
        worker_rows = sorted(list(set(y for _, y in workers_nocVirt)))
        harvested_nocVirt = [loc._noc0_coord for loc in self.get_block_locations_internal("harvested_workers", "noc0")]
        harvested_rows = sorted(list(set(y for _, y in harvested_nocVirt)))
        assert len(harvested_rows) == len(harvested_noc0_rows)
        all_workers_nocVirt = workers_nocVirt + harvested_nocVirt
        all_rows = sorted(list(set(y for _, y in all_workers_nocVirt)))
        translated_rows = { y : all_rows[worker_rows.index(y) + sum(1 for h in harvested_noc0_rows if h <= y)] for y in worker_rows }
        for i in range(len(harvested_noc0_rows)):
            translated_rows[harvested_rows[i]] = harvested_noc0_rows[i]
        nocVirt_to_noc0_map = {
            (x, translated_rows[y]): (x, y)
            for (x, y) in all_workers_nocVirt
        }
        return nocVirt_to_noc0_map

    @cached_property
    def nocVirt_to_noc0_map(self):
        return {v: k for k, v in self.noc0_to_nocVirt_map.items()}

    def nocVirt_to_noc0(self, nocVirt_loc):
        if nocVirt_loc in self.nocVirt_to_noc0_map:
            return self.nocVirt_to_noc0_map[nocVirt_loc]
        return nocVirt_loc

    def noc0_to_nocVirt(self, noc0_loc):
        if noc0_loc in self.noc0_to_nocVirt_map:
            return self.noc0_to_nocVirt_map[noc0_loc]
        return noc0_loc

    def get_num_msgs_received(self, loc, stream_id):
        return int(self.get_stream_reg_field(loc, stream_id, 224 + 5, 0, 24))

    def get_curr_phase_num_msgs_remaining(self, loc, stream_id):
        return int(self.get_stream_reg_field(loc, stream_id, 36, 12, 12))

    def get_remote_source(self, loc, stream_id):
        return self.get_stream_reg_field(loc, stream_id, 10, 5, 1)

    def get_remote_receiver(self, loc, stream_id):
        return self.get_stream_reg_field(loc, stream_id, 10, 8, 1)

    # Populates a dict with register names and current values on core x-y for stream with id 'stream_id'
    def read_stream_regs_direct(self, loc, stream_id):
        reg = {}
        reg["STREAM_ID"] = self.get_stream_reg_field(loc, stream_id, 224 + 5, 24, 6)
        reg["PHASE_AUTO_CFG_PTR (word addr)"] = self.get_stream_reg_field(
            loc, stream_id, 12, 0, 24
        )
        reg["CURR_PHASE"] = self.get_stream_reg_field(loc, stream_id, 11, 0, 20)

        reg["CURR_PHASE_NUM_MSGS_REMAINING"] = self.get_stream_reg_field(
            loc, stream_id, 36, 12, 12
=======
        super().__init__(
            id,
            arch,
            cluster_desc,
            device_desc_path,
            context,
>>>>>>> d198e6a0
        )

    def is_translated_coordinate(self, x: int, y: int) -> bool:
        return x >= 16 and y >= 16

    def get_tensix_configuration_register_base(self) -> int:
        return 0xFFEF0000

    __configuration_register_map = {
        "DISABLE_RISC_BP_Disable_main": tt_device.TensixRegisterDescription(address=2 * 4, mask=0x400000, shift=22),
        "DISABLE_RISC_BP_Disable_trisc": tt_device.TensixRegisterDescription(address=2 * 4, mask=0x3800000, shift=23),
        "DISABLE_RISC_BP_Disable_ncrisc": tt_device.TensixRegisterDescription(address=2 * 4, mask=0x4000000, shift=26),
        "RISCV_IC_INVALIDATE_InvalidateAll": tt_device.TensixRegisterDescription(address=157 * 4, mask=0x1F, shift=0),
        "TRISC_RESET_PC_SEC0_PC": tt_device.TensixRegisterDescription(address=158 * 4, mask=0xFFFFFFFF, shift=0),
        "TRISC_RESET_PC_SEC1_PC": tt_device.TensixRegisterDescription(address=159 * 4, mask=0xFFFFFFFF, shift=0),
        "TRISC_RESET_PC_SEC2_PC": tt_device.TensixRegisterDescription(address=160 * 4, mask=0xFFFFFFFF, shift=0),
        "TRISC_RESET_PC_OVERRIDE_Reset_PC_Override_en": tt_device.TensixRegisterDescription(
            address=161 * 4, mask=0x7, shift=0
        ),
        "NCRISC_RESET_PC_PC": tt_device.TensixRegisterDescription(address=162 * 4, mask=0xFFFFFFFF, shift=0),
        "NCRISC_RESET_PC_OVERRIDE_Reset_PC_Override_en": tt_device.TensixRegisterDescription(
            address=163 * 4, mask=0x1, shift=0
        ),
    }

    def get_configuration_register_description(self, register_name: str) -> tt_device.TensixRegisterDescription:
        if register_name in WormholeDevice.__configuration_register_map:
            return WormholeDevice.__configuration_register_map[register_name]
        return None

    def get_tenxis_debug_register_base(self) -> int:
        return 0xFFB12000

    __debug_register_map = {
        "RISCV_DEBUG_REG_RISC_DBG_CNTL_0": tt_device.TensixRegisterDescription(address=0x80, mask=0xFFFFFFFF, shift=0),
        "RISCV_DEBUG_REG_RISC_DBG_CNTL_1": tt_device.TensixRegisterDescription(address=0x84, mask=0xFFFFFFFF, shift=0),
        "RISCV_DEBUG_REG_RISC_DBG_STATUS_0": tt_device.TensixRegisterDescription(
            address=0x88, mask=0xFFFFFFFF, shift=0
        ),
        "RISCV_DEBUG_REG_RISC_DBG_STATUS_1": tt_device.TensixRegisterDescription(
            address=0x8C, mask=0xFFFFFFFF, shift=0
        ),
        "RISCV_DEBUG_REG_SOFT_RESET_0": tt_device.TensixRegisterDescription(address=0x1B0, mask=0xFFFFFFFF, shift=0),
    }

    def get_debug_register_description(self, register_name: str) -> tt_device.TensixRegisterDescription:
        if register_name in WormholeDevice.__debug_register_map:
            return WormholeDevice.__debug_register_map[register_name]
        return None<|MERGE_RESOLUTION|>--- conflicted
+++ resolved
@@ -9,11 +9,6 @@
 # Device
 #
 class WormholeDevice(tt_device.Device):
-<<<<<<< HEAD
-    SIG_SEL_CONST = 5
-
-=======
->>>>>>> d198e6a0
     # Physical location mapping. Physical coordinates are the geografical coordinates on a chip's die.
     DIE_X_TO_NOC_0_X = [0, 9, 1, 8, 2, 7, 3, 6, 4, 5]
     DIE_Y_TO_NOC_0_Y = [0, 11, 1, 10, 2, 9, 3, 8, 4, 7, 5, 6]
@@ -37,79 +32,12 @@
     EFUSE_NOC = 0x880042200
 
     def __init__(self, id, arch, cluster_desc, device_desc_path, context):
-<<<<<<< HEAD
-        super().__init__(id, arch, cluster_desc, {"functional_workers": WormholeL1AddressMap(), "eth": WormholeEthL1AddressMap(), "dram": WormholeDRAMEpochCommandAddressMap()}, device_desc_path, context)
-
-    def no_tensix_row_count(self):
-        return 2
-
-    def no_tensix_col_count(self):
-        return 2
-
-    @cached_property
-    def noc0_to_nocVirt_map(self):
-        harvested_noc0_rows = self.get_harvested_noc0_y_rows()
-        workers_nocVirt = [loc._noc0_coord for loc in self.get_block_locations_internal("functional_workers", "noc0")]
-        worker_rows = sorted(list(set(y for _, y in workers_nocVirt)))
-        harvested_nocVirt = [loc._noc0_coord for loc in self.get_block_locations_internal("harvested_workers", "noc0")]
-        harvested_rows = sorted(list(set(y for _, y in harvested_nocVirt)))
-        assert len(harvested_rows) == len(harvested_noc0_rows)
-        all_workers_nocVirt = workers_nocVirt + harvested_nocVirt
-        all_rows = sorted(list(set(y for _, y in all_workers_nocVirt)))
-        translated_rows = { y : all_rows[worker_rows.index(y) + sum(1 for h in harvested_noc0_rows if h <= y)] for y in worker_rows }
-        for i in range(len(harvested_noc0_rows)):
-            translated_rows[harvested_rows[i]] = harvested_noc0_rows[i]
-        nocVirt_to_noc0_map = {
-            (x, translated_rows[y]): (x, y)
-            for (x, y) in all_workers_nocVirt
-        }
-        return nocVirt_to_noc0_map
-
-    @cached_property
-    def nocVirt_to_noc0_map(self):
-        return {v: k for k, v in self.noc0_to_nocVirt_map.items()}
-
-    def nocVirt_to_noc0(self, nocVirt_loc):
-        if nocVirt_loc in self.nocVirt_to_noc0_map:
-            return self.nocVirt_to_noc0_map[nocVirt_loc]
-        return nocVirt_loc
-
-    def noc0_to_nocVirt(self, noc0_loc):
-        if noc0_loc in self.noc0_to_nocVirt_map:
-            return self.noc0_to_nocVirt_map[noc0_loc]
-        return noc0_loc
-
-    def get_num_msgs_received(self, loc, stream_id):
-        return int(self.get_stream_reg_field(loc, stream_id, 224 + 5, 0, 24))
-
-    def get_curr_phase_num_msgs_remaining(self, loc, stream_id):
-        return int(self.get_stream_reg_field(loc, stream_id, 36, 12, 12))
-
-    def get_remote_source(self, loc, stream_id):
-        return self.get_stream_reg_field(loc, stream_id, 10, 5, 1)
-
-    def get_remote_receiver(self, loc, stream_id):
-        return self.get_stream_reg_field(loc, stream_id, 10, 8, 1)
-
-    # Populates a dict with register names and current values on core x-y for stream with id 'stream_id'
-    def read_stream_regs_direct(self, loc, stream_id):
-        reg = {}
-        reg["STREAM_ID"] = self.get_stream_reg_field(loc, stream_id, 224 + 5, 24, 6)
-        reg["PHASE_AUTO_CFG_PTR (word addr)"] = self.get_stream_reg_field(
-            loc, stream_id, 12, 0, 24
-        )
-        reg["CURR_PHASE"] = self.get_stream_reg_field(loc, stream_id, 11, 0, 20)
-
-        reg["CURR_PHASE_NUM_MSGS_REMAINING"] = self.get_stream_reg_field(
-            loc, stream_id, 36, 12, 12
-=======
         super().__init__(
             id,
             arch,
             cluster_desc,
             device_desc_path,
             context,
->>>>>>> d198e6a0
         )
 
     def is_translated_coordinate(self, x: int, y: int) -> bool:
