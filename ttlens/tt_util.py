--- conflicted
+++ resolved
@@ -804,20 +804,21 @@
 def clr_by_index(idx):
     return f"\033[{31 + idx % 7}m"
 
-<<<<<<< HEAD
-def generate_address_array(start_address,count):
-    """ Generates an array of addresses starting from start_address and incrementing by 4 for count number of elements """
+
+def generate_address_array(start_address, count):
+    """Generates an array of addresses starting from start_address and incrementing by 4 for count number of elements"""
     data = []
     for i in range(count):
         address = start_address + (i * 4)
         data.append(address)
     return data
 
+
 def convert_int_array_to_byte_array(int_array):
     import struct
-    return b''.join(struct.pack('<I', i) for i in int_array)
-=======
+
+    return b"".join(struct.pack("<I", i) for i in int_array)
+
 
 def color_text_by_index(text, color_index):
-    return f"{clr_by_index(color_index)}{text}{CLR_END}"
->>>>>>> 37610d8e
+    return f"{clr_by_index(color_index)}{text}{CLR_END}"