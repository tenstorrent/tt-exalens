--- conflicted
+++ resolved
@@ -12,12 +12,8 @@
 
 class umd_implementation : public ttlens_implementation {
    public:
-<<<<<<< HEAD
-    umd_implementation(tt_device* device, JtagDevice* jtag_device);
-=======
-    typedef tt::umd::Cluster DeviceType;
-    umd_implementation(tt::umd::Cluster* device);
->>>>>>> 68c0dcaf
+    typedef tt_device DeviceType;
+    umd_implementation(tt_device* device);
 
    protected:
     std::optional<uint32_t> pci_read32(uint8_t chip_id, uint8_t noc_x, uint8_t noc_y, uint64_t address) override;
@@ -44,12 +40,7 @@
    private:
     bool is_chip_mmio_capable(uint8_t chip_id);
 
-<<<<<<< HEAD
     tt_device* device = nullptr;
-    JtagDevice* jtag_device = nullptr;
-=======
-    tt::umd::Cluster* device = nullptr;
->>>>>>> 68c0dcaf
     std::string cluster_descriptor_path;
 };
 
