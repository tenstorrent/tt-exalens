--- conflicted
+++ resolved
@@ -17,13 +17,10 @@
 #include "ttlensserver/umd_implementation.h"
 #include "umd/device/cluster.h"
 #include "umd/device/tt_cluster_descriptor.h"
-<<<<<<< HEAD
 #include "umd/device/tt_simulation_device.h"
-=======
 #include "umd/device/tt_core_coordinates.h"
 #include "umd/device/tt_soc_descriptor.h"
 #include "umd/device/tt_xy_pair.h"
->>>>>>> d198e6a0
 #include "umd/device/types/arch.h"
 
 // Include automatically generated files that we embed in source to avoid managing their deployment
@@ -323,12 +320,7 @@
 
 static std::map<uint8_t, std::string> create_device_soc_descriptors(tt_device *device,
                                                                     const std::vector<uint8_t> &device_ids) {
-<<<<<<< HEAD
-    std::map<uint8_t, std::string> device_soc_descriptors;
-=======
-    tt_device *d = static_cast<tt_device *>(device);
     std::map<uint8_t, std::string> device_soc_descriptors_yamls;
->>>>>>> d198e6a0
 
     for (auto device_id : device_ids) {
         auto &soc_descriptor = device->get_soc_descriptor(device_id);
@@ -534,7 +526,11 @@
     device->deassert_risc_reset();
 
     std::vector<uint8_t> device_ids{0};
-    auto device_soc_descriptors = create_device_soc_descriptors(device.get(), device_ids);
+    auto device_soc_descriptors_yamls = create_device_soc_descriptors(device.get(), device_ids);
+    std::map<uint8_t, tt_SocDescriptor> soc_descriptors;
+    for (auto device_id : device_ids) {
+        soc_descriptors[device_id] = device->get_soc_descriptor(device_id);
+    }
 
     auto implementation = std::unique_ptr<open_implementation<umd_implementation>>(
         new open_implementation<umd_implementation>(std::move(device)));
@@ -542,7 +538,8 @@
     implementation->device_configuration_path = device_configuration_path;
     implementation->cluster_descriptor_path = create_simulation_cluster_descriptor_file(arch);
     implementation->device_ids = device_ids;
-    implementation->device_soc_descriptors = device_soc_descriptors;
+    implementation->device_soc_descriptors_yamls = std::move(device_soc_descriptors_yamls);
+    implementation->soc_descriptors = std::move(soc_descriptors);
     return std::move(implementation);
 }
 
