// SPDX-FileCopyrightText: © 2024 Tenstorrent AI ULC
//
// SPDX-License-Identifier: Apache-2.0
#include "ttlensserver/umd_implementation.h"

#include <cstdint>
#include <tuple>

#include "ttlensserver/jtag_device.h"
#include "ttlensserver/read_tile.hpp"
#include "umd/device/cluster.h"

static std::string REG_TLB_STR = "REG_TLB";
static std::string SMALL_READ_WRITE_TLB_STR = "SMALL_READ_WRITE_TLB";
static std::string LARGE_READ_TLB_STR = "LARGE_READ_TLB";
static std::string LARGE_WRITE_TLB_STR = "LARGE_WRITE_TLB";

namespace tt::lens {

<<<<<<< HEAD
umd_implementation::umd_implementation(tt_device* device, JtagDevice* jtag_device)
    : device(device), jtag_device(jtag_device) {}
=======
umd_implementation::umd_implementation(tt::umd::Cluster* device) : device(device) {}
>>>>>>> 68c0dcaf

std::optional<uint32_t> umd_implementation::pci_read32(uint8_t chip_id, uint8_t noc_x, uint8_t noc_y,
                                                       uint64_t address) {
    uint32_t result;
    tt_cxy_pair target(chip_id, noc_x, noc_y);

    device->read_from_device(&result, target, address, sizeof(result), REG_TLB_STR);
    return result;
}

std::optional<uint32_t> umd_implementation::pci_write32(uint8_t chip_id, uint8_t noc_x, uint8_t noc_y, uint64_t address,
                                                        uint32_t data) {
    tt_cxy_pair target(chip_id, noc_x, noc_y);

    device->write_to_device(&data, sizeof(data), target, address, LARGE_WRITE_TLB_STR);
    return 4;
}

std::optional<std::vector<uint8_t>> umd_implementation::pci_read(uint8_t chip_id, uint8_t noc_x, uint8_t noc_y,
                                                                 uint64_t address, uint32_t size) {
    tt_cxy_pair target(chip_id, noc_x, noc_y);
    std::vector<uint8_t> result(size);

    // TODO #124: Mitigation for UMD bug #77
    if (!is_chip_mmio_capable(chip_id)) {
        for (uint32_t done = 0; done < size;) {
            uint32_t block = std::min(size - done, 1024u);
            device->read_from_device(result.data() + done, target, address + done, block, REG_TLB_STR);
            done += block;
        }
        return result;
    }

    device->read_from_device(result.data(), target, address, size, REG_TLB_STR);
    return result;
}

std::optional<uint32_t> umd_implementation::pci_write(uint8_t chip_id, uint8_t noc_x, uint8_t noc_y, uint64_t address,
                                                      const uint8_t* data, uint32_t size) {
    tt_cxy_pair target(chip_id, noc_x, noc_y);

    // TODO #124: Mitigation for UMD bug #77
    if (!is_chip_mmio_capable(chip_id)) {
        for (uint32_t done = 0; done < size;) {
            uint32_t block = std::min(size - done, 1024u);
            device->write_to_device(data + done, block, target, address + done, LARGE_WRITE_TLB_STR);
            done += block;
        }
        return size;
    }

    device->write_to_device(data, size, target, address, LARGE_WRITE_TLB_STR);
    return size;
}

bool umd_implementation::is_chip_mmio_capable(uint8_t chip_id) {
<<<<<<< HEAD
    tt::umd::Cluster* silicon_device = dynamic_cast<tt::umd::Cluster*>(device);

    if (!silicon_device) {
        return false;
    }

    auto mmio_targets = silicon_device->get_target_mmio_device_ids();
=======
    auto mmio_targets = device->get_target_mmio_device_ids();
>>>>>>> 68c0dcaf

    return mmio_targets.find(chip_id) != mmio_targets.end();
}

std::optional<uint32_t> umd_implementation::pci_read32_raw(uint8_t chip_id, uint64_t address) {
    // TODO: @ihamer, finish this
    if (is_chip_mmio_capable(chip_id)) {
        tt::umd::Cluster* silicon_device = dynamic_cast<tt::umd::Cluster*>(device);

        if (silicon_device) {
            return silicon_device->bar_read32(chip_id, address);
        }
    }
    return {};
}

std::optional<uint32_t> umd_implementation::pci_write32_raw(uint8_t chip_id, uint64_t address, uint32_t data) {
    // TODO: @ihamer, finish this
    if (is_chip_mmio_capable(chip_id)) {
        tt::umd::Cluster* silicon_device = dynamic_cast<tt::umd::Cluster*>(device);

        if (silicon_device) {
            silicon_device->bar_write32(chip_id, address, data);
            return 4;
        }
    }
    return {};
}

std::optional<uint32_t> umd_implementation::dma_buffer_read32(uint8_t chip_id, uint64_t address, uint32_t channel) {
    uint32_t result;

    device->read_from_sysmem(&result, address, channel, sizeof(result), chip_id);
    return result;
}

std::optional<std::string> umd_implementation::pci_read_tile(uint8_t chip_id, uint8_t noc_x, uint8_t noc_y,
                                                             uint64_t address, uint32_t size, uint8_t data_format) {
    return tt::lens::tile::read_tile_implementation(chip_id, noc_x, noc_y, address, size, data_format, device);
}

std::optional<std::string> umd_implementation::get_harvester_coordinate_translation(uint8_t chip_id) {
<<<<<<< HEAD
    tt::umd::Cluster* silicon_device = dynamic_cast<tt::umd::Cluster*>(device);

    if (!silicon_device) {
        return {};
    }

=======
>>>>>>> 68c0dcaf
    std::unordered_map<tt_xy_pair, tt_xy_pair> harvested_coord_translation =
        silicon_device->get_harvested_coord_translation_map(chip_id);
    std::string ret = "{ ";
    for (auto& kv : harvested_coord_translation) {
        ret += "(" + std::to_string(kv.first.x) + "," + std::to_string(kv.first.y) + ") : (" +
               std::to_string(kv.second.x) + "," + std::to_string(kv.second.y) + "), ";
    }
    return ret + " }";
}

std::optional<std::string> umd_implementation::get_device_arch(uint8_t chip_id) {
    tt_device* d = static_cast<tt_device*>(device);

    try {
        return tt::arch_to_str(d->get_soc_descriptor(chip_id).arch);
    } catch (...) {
        return {};
    }
}

std::optional<std::tuple<int, uint32_t, uint32_t>> umd_implementation::arc_msg(uint8_t chip_id, uint32_t msg_code,
                                                                               bool wait_for_done, uint32_t arg0,
                                                                               uint32_t arg1, int timeout) {
    tt_device* d = static_cast<tt_device*>(device);

    uint32_t return_3 = 0;
    uint32_t return_4 = 0;
    int return_code = d->arc_msg(chip_id, msg_code, wait_for_done, arg0, arg1, timeout, &return_3, &return_4);
    return std::make_tuple(return_code, return_3, return_4);
}

}  // namespace tt::lens<|MERGE_RESOLUTION|>--- conflicted
+++ resolved
@@ -17,12 +17,7 @@
 
 namespace tt::lens {
 
-<<<<<<< HEAD
-umd_implementation::umd_implementation(tt_device* device, JtagDevice* jtag_device)
-    : device(device), jtag_device(jtag_device) {}
-=======
-umd_implementation::umd_implementation(tt::umd::Cluster* device) : device(device) {}
->>>>>>> 68c0dcaf
+umd_implementation::umd_implementation(tt_device* device) : device(device) {}
 
 std::optional<uint32_t> umd_implementation::pci_read32(uint8_t chip_id, uint8_t noc_x, uint8_t noc_y,
                                                        uint64_t address) {
@@ -79,7 +74,6 @@
 }
 
 bool umd_implementation::is_chip_mmio_capable(uint8_t chip_id) {
-<<<<<<< HEAD
     tt::umd::Cluster* silicon_device = dynamic_cast<tt::umd::Cluster*>(device);
 
     if (!silicon_device) {
@@ -87,9 +81,6 @@
     }
 
     auto mmio_targets = silicon_device->get_target_mmio_device_ids();
-=======
-    auto mmio_targets = device->get_target_mmio_device_ids();
->>>>>>> 68c0dcaf
 
     return mmio_targets.find(chip_id) != mmio_targets.end();
 }
@@ -132,15 +123,12 @@
 }
 
 std::optional<std::string> umd_implementation::get_harvester_coordinate_translation(uint8_t chip_id) {
-<<<<<<< HEAD
     tt::umd::Cluster* silicon_device = dynamic_cast<tt::umd::Cluster*>(device);
 
     if (!silicon_device) {
         return {};
     }
 
-=======
->>>>>>> 68c0dcaf
     std::unordered_map<tt_xy_pair, tt_xy_pair> harvested_coord_translation =
         silicon_device->get_harvested_coord_translation_map(chip_id);
     std::string ret = "{ ";
