--- conflicted
+++ resolved
@@ -302,12 +302,7 @@
       jtag_device(std::move(jtag_device)) {}
 
 std::unique_ptr<umd_with_open_implementation> umd_with_open_implementation::open(
-<<<<<<< HEAD
-    const std::filesystem::path &binary_directory,
-    const std::vector<uint8_t> &wanted_devices, bool init_jtag) {
-=======
-    const std::filesystem::path &binary_directory, const std::vector<uint8_t> &wanted_devices) {
->>>>>>> 2202811a
+    const std::filesystem::path &binary_directory, const std::vector<uint8_t> &wanted_devices, bool init_jtag) {
     auto devices = tt::umd::Cluster::detect_available_device_ids();
 
     if (devices.size() == 0) {
@@ -372,8 +367,7 @@
         if (bin_dir.empty()) {
             bin_dir = find_binary_directory();
         }
-        std::unique_ptr<Jtag> jtag =
-            std::make_unique<Jtag>((bin_dir / std::string("../lib/libjtag.so")).c_str());
+        std::unique_ptr<Jtag> jtag = std::make_unique<Jtag>((bin_dir / std::string("../lib/libjtag.so")).c_str());
         jtag_implementation = std::make_unique<JtagDevice>(std::move(jtag));
     }
 
