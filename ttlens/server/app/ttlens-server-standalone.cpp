--- conflicted
+++ resolved
@@ -41,27 +41,17 @@
         std::unique_ptr<tt::lens::ttlens_implementation> implementation;
         // Try to open only wanted devices
         try {
-<<<<<<< HEAD
             if (config.simulation_directory.empty()) {
                 if (config.init_jtag) {
                     implementation =
-                        tt::lens::open_implementation<tt::lens::jtag_implementation>::open({}, config.wanted_devices);
+                        tt::lens::open_implementation<tt::lens::jtag_implementation>::open({}, config.wanted_devices, config.use_noc1);
                 } else {
                     implementation =
-                        tt::lens::open_implementation<tt::lens::umd_implementation>::open({}, config.wanted_devices);
+                        tt::lens::open_implementation<tt::lens::umd_implementation>::open({}, config.wanted_devices, config.use_noc1);
                 }
             } else {
-                ensure_directory("VCS binary", config.simulation_directory);
-                implementation = tt::lens::open_implementation<tt::lens::umd_implementation>::open_simulation(
-                    config.simulation_directory);
-=======
-            if (config.init_jtag) {
-                implementation_jtag = tt::lens::open_implementation<tt::lens::jtag_implementation>::open(
-                    {}, config.wanted_devices, config.use_noc1);
-            } else {
-                implementation_umd = tt::lens::open_implementation<tt::lens::umd_implementation>::open(
-                    {}, config.wanted_devices, config.use_noc1);
->>>>>>> e1ba991e
+                implementation_umd =
+                    tt::lens::open_implementation<tt::lens::umd_implementation>::open({}, config.wanted_devices, config.use_noc1);
             }
         } catch (std::runtime_error& error) {
             log_custom(tt::Logger::Level::Error, tt::LogTTLens, "Cannot open device: {}.", error.what());
@@ -165,13 +155,8 @@
 int main(int argc, char** argv) {
     if (argc < 2) {
         log_error(
-<<<<<<< HEAD
             "Need arguments: <port> [-s <simulation_directory>] [-d <device_id1> [<device_id2> ... "
-            "<device_idN>]] [--jtag] [--background]");
-=======
-            "Need arguments: <port> [-d <device_id1> [<device_id2> ... "
-            "<device_idN>]] [--jtag] [--use-noc1]");
->>>>>>> e1ba991e
+            "<device_idN>]] [--jtag] [--background] [--use-noc1]");
         return 1;
     }
 
