# SPDX-FileCopyrightText: © 2024 Tenstorrent AI ULC

# SPDX-License-Identifier: Apache-2.0
from ttlens import tt_util as util
from ttlens import tt_device

#
# Device
#
class BlackholeDevice(tt_device.Device):
<<<<<<< HEAD
    SIG_SEL_CONST = 5 # TODO (#75): Unknown constant!!!!

=======
>>>>>>> d198e6a0
    # Physical location mapping. Physical coordinates are the geografical coordinates on a chip's die.
    DIE_X_TO_NOC_0_X = [0, 1, 16, 2, 15, 3, 14, 4, 13, 5, 12, 6, 11, 7, 10, 8, 9]
    DIE_Y_TO_NOC_0_Y = [0, 1, 11, 2, 10, 3, 9, 4, 8, 5, 7, 6]
    DIE_X_TO_NOC_1_X = [16, 15, 0, 14, 1, 13, 2, 12, 3, 11, 4, 10, 5, 9, 6, 8, 7]
    DIE_Y_TO_NOC_1_Y = [11, 10, 0, 9, 1, 8, 2, 7, 3, 6, 4, 5]
    NOC_0_X_TO_DIE_X = util.reverse_mapping_list(DIE_X_TO_NOC_0_X)
    NOC_0_Y_TO_DIE_Y = util.reverse_mapping_list(DIE_Y_TO_NOC_0_Y)
    NOC_1_X_TO_DIE_X = util.reverse_mapping_list(DIE_X_TO_NOC_1_X)
    NOC_1_Y_TO_DIE_Y = util.reverse_mapping_list(DIE_Y_TO_NOC_1_Y)

    PCI_ARC_RESET_BASE_ADDR = 0x1FF30000
    PCI_ARC_CSM_DATA_BASE_ADDR = 0x1FE80000
    PCI_ARC_ROM_DATA_BASE_ADDR = 0x1FF00000

    NOC_ARC_RESET_BASE_ADDR = 0x80030000
    NOC_ARC_CSM_DATA_BASE_ADDR = 0x10000000
    NOC_ARC_ROM_DATA_BASE_ADDR = 0x80000000

    def __init__(self, id, arch, cluster_desc, device_desc_path, context):
<<<<<<< HEAD
        super().__init__(id, arch, cluster_desc, {"functional_workers": BlackholeL1AddressMap(), "eth": BlackholeEthL1AddressMap(), "dram": BlackholeDRAMEpochCommandAddressMap()}, device_desc_path, context)

    def no_tensix_row_count(self):
        return 2

    def no_tensix_col_count(self):
        return 2

    def get_num_msgs_received(self, loc, stream_id):
        return int(self.get_stream_reg_field(loc, stream_id, 224 + 5, 0, 24))

    def get_curr_phase_num_msgs_remaining(self, loc, stream_id):
        return int(self.get_stream_reg_field(loc, stream_id, 36, 12, 12))

    def get_remote_source(self, loc, stream_id):
        return self.get_stream_reg_field(loc, stream_id, 10, 5, 1)

    def get_remote_receiver(self, loc, stream_id):
        return self.get_stream_reg_field(loc, stream_id, 10, 8, 1)

    # Populates a dict with register names and current values on core x-y for stream with id 'stream_id'
    def read_stream_regs_direct(self, loc, stream_id):
        reg = {}
        reg["STREAM_ID"] = self.get_stream_reg_field(loc, stream_id, 224 + 5, 24, 6)
        reg["PHASE_AUTO_CFG_PTR (word addr)"] = self.get_stream_reg_field(
            loc, stream_id, 12, 0, 24
        )
        reg["CURR_PHASE"] = self.get_stream_reg_field(loc, stream_id, 11, 0, 20)

        reg["CURR_PHASE_NUM_MSGS_REMAINING"] = self.get_stream_reg_field(
            loc, stream_id, 36, 12, 12
        )
        reg["NUM_MSGS_RECEIVED"] = self.get_stream_reg_field(
            loc, stream_id, 224 + 5, 0, 24
        )
        reg["NEXT_MSG_ADDR"] = self.get_stream_reg_field(loc, stream_id, 224 + 6, 0, 32)
        reg["NEXT_MSG_SIZE"] = self.get_stream_reg_field(loc, stream_id, 224 + 7, 0, 32)
        reg["OUTGOING_DATA_NOC"] = self.get_stream_reg_field(loc, stream_id, 10, 1, 1)
        local_sources_connected = self.get_stream_reg_field(loc, stream_id, 10, 3, 1)
        reg["LOCAL_SOURCES_CONNECTED"] = local_sources_connected
        reg["SOURCE_ENDPOINT"] = self.get_stream_reg_field(loc, stream_id, 10, 4, 1)
        remote_source = self.get_stream_reg_field(loc, stream_id, 10, 5, 1)
        reg["REMOTE_SOURCE"] = remote_source
        reg["RECEIVER_ENDPOINT"] = self.get_stream_reg_field(loc, stream_id, 10, 6, 1)
        reg["LOCAL_RECEIVER"] = self.get_stream_reg_field(loc, stream_id, 10, 7, 1)
        remote_receiver = self.get_stream_reg_field(loc, stream_id, 10, 8, 1)
        reg["REMOTE_RECEIVER"] = remote_receiver
        reg["NEXT_PHASE_SRC_CHANGE"] = self.get_stream_reg_field(
            loc, stream_id, 10, 12, 1
        )
        reg["NEXT_PHASE_DST_CHANGE"] = self.get_stream_reg_field(
            loc, stream_id, 10, 13, 1
        )

        if remote_source == 1:
            reg["INCOMING_DATA_NOC"] = self.get_stream_reg_field(
                loc, stream_id, 10, 0, 1
            )
            reg["REMOTE_SRC_X"] = self.get_stream_reg_field(loc, stream_id, 0, 0, 6)
            reg["REMOTE_SRC_Y"] = self.get_stream_reg_field(loc, stream_id, 0, 6, 6)
            reg["REMOTE_SRC_STREAM_ID"] = self.get_stream_reg_field(
                loc, stream_id, 0, 12, 6
            )
            reg["REMOTE_SRC_UPDATE_NOC"] = self.get_stream_reg_field(
                loc, stream_id, 10, 2, 1
            )
            reg["REMOTE_SRC_PHASE"] = self.get_stream_reg_field(
                loc, stream_id, 1, 0, 20
            )
            reg["REMOTE_SRC_DEST_INDEX"] = self.get_stream_reg_field(
                loc, stream_id, 0, 18, 6
            )
            reg["REMOTE_SRC_IS_MCAST"] = self.get_stream_reg_field(
                loc, stream_id, 10, 16, 1
            )

        if remote_receiver == 1:
            reg["OUTGOING_DATA_NOC"] = self.get_stream_reg_field(
                loc, stream_id, 10, 1, 1
            )
            reg["REMOTE_DEST_STREAM_ID"] = self.get_stream_reg_field(
                loc, stream_id, 2, 12, 6
            )
            reg["REMOTE_DEST_X"] = self.get_stream_reg_field(loc, stream_id, 2, 0, 6)
            reg["REMOTE_DEST_Y"] = self.get_stream_reg_field(loc, stream_id, 2, 6, 6)
            reg["REMOTE_DEST_BUF_START"] = self.get_stream_reg_field(
                loc, stream_id, 3, 0, 16
            )
            reg["REMOTE_DEST_BUF_SIZE"] = self.get_stream_reg_field(
                loc, stream_id, 4, 0, 16
            )
            reg["REMOTE_DEST_BUF_WR_PTR"] = self.get_stream_reg_field(
                loc, stream_id, 5, 0, 16
            )
            reg["REMOTE_DEST_MSG_INFO_WR_PTR"] = self.get_stream_reg_field(
                loc, stream_id, 9, 0, 16
            )
            reg["DEST_DATA_BUF_NO_FLOW_CTRL"] = self.get_stream_reg_field(
                loc, stream_id, 10, 15, 1
            )
            mcast_en = self.get_stream_reg_field(loc, stream_id, 13, 12, 1)
            reg["MCAST_EN"] = mcast_en
            if mcast_en == 1:
                reg["MCAST_END_X"] = self.get_stream_reg_field(loc, stream_id, 13, 0, 6)
                reg["MCAST_END_Y"] = self.get_stream_reg_field(loc, stream_id, 13, 6, 6)
                reg["MCAST_LINKED"] = self.get_stream_reg_field(
                    loc, stream_id, 13, 13, 1
                )
                reg["MCAST_VC"] = self.get_stream_reg_field(loc, stream_id, 13, 14, 1)
                reg["MCAST_DEST_NUM"] = self.get_stream_reg_field(
                    loc, stream_id, 14, 0, 16
                )
                for i in range(0, 31):
                    reg["DEST_BUF_SPACE_AVAILABLE[{i:d}]"] = self.get_stream_reg_field(
                        loc, stream_id, 64 + i, 0, 32
                    )
            else:
                reg["DEST_BUF_SPACE_AVAILABLE[0]"] = self.get_stream_reg_field(
                    loc, stream_id, 64, 0, 32
                )

        if local_sources_connected == 1:
            local_src_mask_lo = self.get_stream_reg_field(loc, stream_id, 48, 0, 32)
            local_src_mask_hi = self.get_stream_reg_field(loc, stream_id, 49, 0, 32)
            local_src_mask = (local_src_mask_hi << 32) | local_src_mask_lo
            reg["LOCAL_SRC_MASK"] = local_src_mask
            reg["MSG_ARB_GROUP_SIZE"] = self.get_stream_reg_field(
                loc, stream_id, 15, 0, 3
            )
            reg["MSG_SRC_IN_ORDER_FWD"] = self.get_stream_reg_field(
                loc, stream_id, 15, 3, 1
            )
            reg["STREAM_MSG_SRC_IN_ORDER_FWD_NUM_MSREG_INDEX"] = (
                self.get_stream_reg_field(loc, stream_id, 16, 0, 24)
            )
        else:
            reg["BUF_START (word addr)"] = self.get_stream_reg_field(
                loc, stream_id, 6, 0, 16
            )
            reg["BUF_SIZE (words)"] = self.get_stream_reg_field(
                loc, stream_id, 7, 0, 16
            )
            reg["BUF_RD_PTR (word addr)"] = self.get_stream_reg_field(
                loc, stream_id, 24, 0, 16
            )
            reg["BUF_WR_PTR (word addr)"] = self.get_stream_reg_field(
                loc, stream_id, 25, 0, 16
            )
            reg["MSG_INFO_PTR (word addr)"] = self.get_stream_reg_field(
                loc, stream_id, 8, 0, 16
            )
            reg["MSG_INFO_WR_PTR (word addr)"] = self.get_stream_reg_field(
                loc, stream_id, 26, 0, 16
            )
            reg["STREAM_BUF_SPACE_AVAILABLE_REG_INDEX (word addr)"] = (
                self.get_stream_reg_field(loc, stream_id, 28, 0, 16)
            )
            reg["DATA_BUF_NO_FLOW_CTRL"] = self.get_stream_reg_field(
                loc, stream_id, 10, 14, 1
            )
            reg["UNICAST_VC_REG"] = self.get_stream_reg_field(loc, stream_id, 10, 18, 3)
            reg["REG_UPDATE_VC_REG"] = self.get_stream_reg_field(
                loc, stream_id, 10, 21, 3
            )

        reg["SCRATCH_REG0"] = self.get_stream_reg_field(loc, stream_id, 248, 0, 32)
        reg["SCRATCH_REG1"] = self.get_stream_reg_field(loc, stream_id, 249, 0, 32)
        reg["SCRATCH_REG2"] = self.get_stream_reg_field(loc, stream_id, 250, 0, 32)
        reg["SCRATCH_REG3"] = self.get_stream_reg_field(loc, stream_id, 251, 0, 32)
        reg["SCRATCH_REG4"] = self.get_stream_reg_field(loc, stream_id, 252, 0, 32)
        reg["SCRATCH_REG5"] = self.get_stream_reg_field(loc, stream_id, 253, 0, 32)
        for i in range(0, 10):
            reg[f"DEBUG_STATUS[{i:d}]"] = self.get_stream_reg_field(
                loc, stream_id, 224 + i, 0, 32
            )
            if i == 8:
                phase_state = self.get_stream_reg_field(loc, stream_id, 224 + i, 0, 4)
                src_ready_state = self.get_stream_reg_field(
                    loc, stream_id, 224 + i, 4, 3
                )
                dest_ready_state = self.get_stream_reg_field(
                    loc, stream_id, 224 + i, 7, 3
                )
                src_side_phase_complete = self.get_stream_reg_field(
                    loc, stream_id, 224 + i, 10, 1
                )
                dest_side_phase_complete = self.get_stream_reg_field(
                    loc, stream_id, 224 + i, 11, 1
                )
                src_state = self.get_stream_reg_field(loc, stream_id, 224 + i, 16, 4)
                dest_state = self.get_stream_reg_field(loc, stream_id, 224 + i, 20, 3)
                # IMPROVE: add back the interpretation in get_as_str
                reg["PHASE_STATE"] = phase_state
                reg["SRC_READY_STATE"] = src_ready_state
                reg["DEST_READY_STATE"] = dest_ready_state
                reg["SRC_SIDE_PHASE_COMPLETE"] = src_side_phase_complete
                reg["DEST_SIDE_PHASE_COMPLETE"] = dest_side_phase_complete
                reg["SRC_STATE"] = src_state
                reg["DEST_STATE"] = dest_state

        return reg

    # This is from device/bin/silicon/<device>/ttx_status.py
    def get_endpoint_type(self, x, y):
        if x == 0:
            if y == 3:
                return "PCIE"
            elif y == 10:
                return "ARC"
            elif y in [2, 9, 4, 8]:
                return "Padding"
            else:
                return "GDDR"
        elif x == 5:
            return "GDDR"
        elif y in [0, 6]:
            return "Ethernet"
        else:
            return "Tensix"

    def read_print_noc_reg(
        self, loc, noc_id, reg_name, reg_index, reg_type=tt_device.Device.RegType.Status
    ):
        if reg_type == tt_device.Device.RegType.Cmd:
            status_offset = 0
        elif reg_type == tt_device.Device.RegType.Config:
            status_offset = 0x100
        else:
            status_offset = 0x200
        (x, y) = loc.to("nocVirt")
        endpoint_type = self.get_endpoint_type(x, y)
        if endpoint_type in ["Ethernet", "Tensix"]:
            reg_addr = 0xFFB20000 + (noc_id * 0x10000) + status_offset + (reg_index * 4)
            val = read_word_from_device(OnChipCoordinate(x, y, "nocVirt", 0), reg_addr, 0, self._context)
        elif endpoint_type in ["GDDR", "PCIE", "ARC"]:
            reg_addr = 0xFFFB20000 + status_offset + (reg_index * 4)
            xr = x if noc_id == 0 else 9 - x
            yr = y if noc_id == 0 else 11 - y
            val = read_word_from_device(OnChipCoordinate(xr, yr, "nocVirt", noc_id), reg_addr, noc_id, self._context)
        elif endpoint_type in ["Padding"]:
            reg_addr = 0xFFB20000 + status_offset + (reg_index * 4)
            xr = x if noc_id == 0 else 9 - x
            yr = y if noc_id == 0 else 11 - y
            val = read_word_from_device(OnChipCoordinate(xr, yr, "nocVirt", noc_id), reg_addr, noc_id, self._context)
        else:
            util.ERROR(f"Unknown endpoint type {endpoint_type}")
        print(
            f"{endpoint_type} x={x:02d},y={y:02d} => NOC{noc_id:d} {reg_name:s} (0x{reg_addr:09x}) = 0x{val:08x} ({val:d})"
=======
        super().__init__(
            id,
            arch,
            cluster_desc,
            device_desc_path,
            context,
>>>>>>> d198e6a0
        )

    def get_tensix_configuration_register_base(self) -> int:
        return 0xFFEF0000

    __configuration_register_map = {
        "DISABLE_RISC_BP_Disable_main": tt_device.TensixRegisterDescription(address=2 * 4, mask=0x400000, shift=22),
        "DISABLE_RISC_BP_Disable_trisc": tt_device.TensixRegisterDescription(address=2 * 4, mask=0x3800000, shift=23),
        "DISABLE_RISC_BP_Disable_ncrisc": tt_device.TensixRegisterDescription(address=2 * 4, mask=0x4000000, shift=26),
        "RISCV_IC_INVALIDATE_InvalidateAll": tt_device.TensixRegisterDescription(address=185 * 4, mask=0x1F, shift=0),
    }

    def get_configuration_register_description(self, register_name: str) -> tt_device.TensixRegisterDescription:
        if register_name in BlackholeDevice.__configuration_register_map:
            return BlackholeDevice.__configuration_register_map[register_name]
        return None

    def get_tenxis_debug_register_base(self) -> int:
        return 0xFFB12000

    __debug_register_map = {
        "RISCV_DEBUG_REG_RISC_DBG_CNTL_0": tt_device.TensixRegisterDescription(address=0x80, mask=0xFFFFFFFF, shift=0),
        "RISCV_DEBUG_REG_RISC_DBG_CNTL_1": tt_device.TensixRegisterDescription(address=0x84, mask=0xFFFFFFFF, shift=0),
        "RISCV_DEBUG_REG_RISC_DBG_STATUS_0": tt_device.TensixRegisterDescription(
            address=0x88, mask=0xFFFFFFFF, shift=0
        ),
        "RISCV_DEBUG_REG_RISC_DBG_STATUS_1": tt_device.TensixRegisterDescription(
            address=0x8C, mask=0xFFFFFFFF, shift=0
        ),
        "RISCV_DEBUG_REG_SOFT_RESET_0": tt_device.TensixRegisterDescription(address=0x1B0, mask=0xFFFFFFFF, shift=0),
        "TRISC_RESET_PC_SEC0_PC": tt_device.TensixRegisterDescription(
            address=0x228, mask=0xFFFFFFFF, shift=0
        ),  # Old name from configuration register
        "RISCV_DEBUG_REG_TRISC0_RESET_PC": tt_device.TensixRegisterDescription(
            address=0x228, mask=0xFFFFFFFF, shift=0
        ),  # New name
        "TRISC_RESET_PC_SEC1_PC": tt_device.TensixRegisterDescription(
            address=0x22C, mask=0xFFFFFFFF, shift=0
        ),  # Old name from configuration register
        "RISCV_DEBUG_REG_TRISC1_RESET_PC": tt_device.TensixRegisterDescription(
            address=0x22C, mask=0xFFFFFFFF, shift=0
        ),  # New name
        "TRISC_RESET_PC_SEC2_PC": tt_device.TensixRegisterDescription(
            address=0x230, mask=0xFFFFFFFF, shift=0
        ),  # Old name from configuration register
        "RISCV_DEBUG_REG_TRISC2_RESET_PC": tt_device.TensixRegisterDescription(
            address=0x230, mask=0xFFFFFFFF, shift=0
        ),  # New name
        "TRISC_RESET_PC_OVERRIDE_Reset_PC_Override_en": tt_device.TensixRegisterDescription(
            address=0x234, mask=0x7, shift=0
        ),  # Old name from configuration register
        "RISCV_DEBUG_REG_TRISC_RESET_PC_OVERRIDE": tt_device.TensixRegisterDescription(
            address=0x234, mask=0x7, shift=0
        ),  # New name
        "NCRISC_RESET_PC_PC": tt_device.TensixRegisterDescription(
            address=0x238, mask=0xFFFFFFFF, shift=0
        ),  # Old name from configuration register
        "RISCV_DEBUG_REG_NCRISC_RESET_PC": tt_device.TensixRegisterDescription(
            address=0x238, mask=0xFFFFFFFF, shift=0
        ),  # New name
        "NCRISC_RESET_PC_OVERRIDE_Reset_PC_Override_en": tt_device.TensixRegisterDescription(
            address=0x23C, mask=0x1, shift=0
        ),  # Old name from configuration register
        "RISCV_DEBUG_REG_NCRISC_RESET_PC_OVERRIDE": tt_device.TensixRegisterDescription(
            address=0x23C, mask=0x1, shift=0
        ),  # New name
    }

    def get_debug_register_description(self, register_name: str) -> tt_device.TensixRegisterDescription:
        if register_name in BlackholeDevice.__debug_register_map:
            return BlackholeDevice.__debug_register_map[register_name]
        return None<|MERGE_RESOLUTION|>--- conflicted
+++ resolved
@@ -8,11 +8,6 @@
 # Device
 #
 class BlackholeDevice(tt_device.Device):
-<<<<<<< HEAD
-    SIG_SEL_CONST = 5 # TODO (#75): Unknown constant!!!!
-
-=======
->>>>>>> d198e6a0
     # Physical location mapping. Physical coordinates are the geografical coordinates on a chip's die.
     DIE_X_TO_NOC_0_X = [0, 1, 16, 2, 15, 3, 14, 4, 13, 5, 12, 6, 11, 7, 10, 8, 9]
     DIE_Y_TO_NOC_0_Y = [0, 1, 11, 2, 10, 3, 9, 4, 8, 5, 7, 6]
@@ -32,263 +27,12 @@
     NOC_ARC_ROM_DATA_BASE_ADDR = 0x80000000
 
     def __init__(self, id, arch, cluster_desc, device_desc_path, context):
-<<<<<<< HEAD
-        super().__init__(id, arch, cluster_desc, {"functional_workers": BlackholeL1AddressMap(), "eth": BlackholeEthL1AddressMap(), "dram": BlackholeDRAMEpochCommandAddressMap()}, device_desc_path, context)
-
-    def no_tensix_row_count(self):
-        return 2
-
-    def no_tensix_col_count(self):
-        return 2
-
-    def get_num_msgs_received(self, loc, stream_id):
-        return int(self.get_stream_reg_field(loc, stream_id, 224 + 5, 0, 24))
-
-    def get_curr_phase_num_msgs_remaining(self, loc, stream_id):
-        return int(self.get_stream_reg_field(loc, stream_id, 36, 12, 12))
-
-    def get_remote_source(self, loc, stream_id):
-        return self.get_stream_reg_field(loc, stream_id, 10, 5, 1)
-
-    def get_remote_receiver(self, loc, stream_id):
-        return self.get_stream_reg_field(loc, stream_id, 10, 8, 1)
-
-    # Populates a dict with register names and current values on core x-y for stream with id 'stream_id'
-    def read_stream_regs_direct(self, loc, stream_id):
-        reg = {}
-        reg["STREAM_ID"] = self.get_stream_reg_field(loc, stream_id, 224 + 5, 24, 6)
-        reg["PHASE_AUTO_CFG_PTR (word addr)"] = self.get_stream_reg_field(
-            loc, stream_id, 12, 0, 24
-        )
-        reg["CURR_PHASE"] = self.get_stream_reg_field(loc, stream_id, 11, 0, 20)
-
-        reg["CURR_PHASE_NUM_MSGS_REMAINING"] = self.get_stream_reg_field(
-            loc, stream_id, 36, 12, 12
-        )
-        reg["NUM_MSGS_RECEIVED"] = self.get_stream_reg_field(
-            loc, stream_id, 224 + 5, 0, 24
-        )
-        reg["NEXT_MSG_ADDR"] = self.get_stream_reg_field(loc, stream_id, 224 + 6, 0, 32)
-        reg["NEXT_MSG_SIZE"] = self.get_stream_reg_field(loc, stream_id, 224 + 7, 0, 32)
-        reg["OUTGOING_DATA_NOC"] = self.get_stream_reg_field(loc, stream_id, 10, 1, 1)
-        local_sources_connected = self.get_stream_reg_field(loc, stream_id, 10, 3, 1)
-        reg["LOCAL_SOURCES_CONNECTED"] = local_sources_connected
-        reg["SOURCE_ENDPOINT"] = self.get_stream_reg_field(loc, stream_id, 10, 4, 1)
-        remote_source = self.get_stream_reg_field(loc, stream_id, 10, 5, 1)
-        reg["REMOTE_SOURCE"] = remote_source
-        reg["RECEIVER_ENDPOINT"] = self.get_stream_reg_field(loc, stream_id, 10, 6, 1)
-        reg["LOCAL_RECEIVER"] = self.get_stream_reg_field(loc, stream_id, 10, 7, 1)
-        remote_receiver = self.get_stream_reg_field(loc, stream_id, 10, 8, 1)
-        reg["REMOTE_RECEIVER"] = remote_receiver
-        reg["NEXT_PHASE_SRC_CHANGE"] = self.get_stream_reg_field(
-            loc, stream_id, 10, 12, 1
-        )
-        reg["NEXT_PHASE_DST_CHANGE"] = self.get_stream_reg_field(
-            loc, stream_id, 10, 13, 1
-        )
-
-        if remote_source == 1:
-            reg["INCOMING_DATA_NOC"] = self.get_stream_reg_field(
-                loc, stream_id, 10, 0, 1
-            )
-            reg["REMOTE_SRC_X"] = self.get_stream_reg_field(loc, stream_id, 0, 0, 6)
-            reg["REMOTE_SRC_Y"] = self.get_stream_reg_field(loc, stream_id, 0, 6, 6)
-            reg["REMOTE_SRC_STREAM_ID"] = self.get_stream_reg_field(
-                loc, stream_id, 0, 12, 6
-            )
-            reg["REMOTE_SRC_UPDATE_NOC"] = self.get_stream_reg_field(
-                loc, stream_id, 10, 2, 1
-            )
-            reg["REMOTE_SRC_PHASE"] = self.get_stream_reg_field(
-                loc, stream_id, 1, 0, 20
-            )
-            reg["REMOTE_SRC_DEST_INDEX"] = self.get_stream_reg_field(
-                loc, stream_id, 0, 18, 6
-            )
-            reg["REMOTE_SRC_IS_MCAST"] = self.get_stream_reg_field(
-                loc, stream_id, 10, 16, 1
-            )
-
-        if remote_receiver == 1:
-            reg["OUTGOING_DATA_NOC"] = self.get_stream_reg_field(
-                loc, stream_id, 10, 1, 1
-            )
-            reg["REMOTE_DEST_STREAM_ID"] = self.get_stream_reg_field(
-                loc, stream_id, 2, 12, 6
-            )
-            reg["REMOTE_DEST_X"] = self.get_stream_reg_field(loc, stream_id, 2, 0, 6)
-            reg["REMOTE_DEST_Y"] = self.get_stream_reg_field(loc, stream_id, 2, 6, 6)
-            reg["REMOTE_DEST_BUF_START"] = self.get_stream_reg_field(
-                loc, stream_id, 3, 0, 16
-            )
-            reg["REMOTE_DEST_BUF_SIZE"] = self.get_stream_reg_field(
-                loc, stream_id, 4, 0, 16
-            )
-            reg["REMOTE_DEST_BUF_WR_PTR"] = self.get_stream_reg_field(
-                loc, stream_id, 5, 0, 16
-            )
-            reg["REMOTE_DEST_MSG_INFO_WR_PTR"] = self.get_stream_reg_field(
-                loc, stream_id, 9, 0, 16
-            )
-            reg["DEST_DATA_BUF_NO_FLOW_CTRL"] = self.get_stream_reg_field(
-                loc, stream_id, 10, 15, 1
-            )
-            mcast_en = self.get_stream_reg_field(loc, stream_id, 13, 12, 1)
-            reg["MCAST_EN"] = mcast_en
-            if mcast_en == 1:
-                reg["MCAST_END_X"] = self.get_stream_reg_field(loc, stream_id, 13, 0, 6)
-                reg["MCAST_END_Y"] = self.get_stream_reg_field(loc, stream_id, 13, 6, 6)
-                reg["MCAST_LINKED"] = self.get_stream_reg_field(
-                    loc, stream_id, 13, 13, 1
-                )
-                reg["MCAST_VC"] = self.get_stream_reg_field(loc, stream_id, 13, 14, 1)
-                reg["MCAST_DEST_NUM"] = self.get_stream_reg_field(
-                    loc, stream_id, 14, 0, 16
-                )
-                for i in range(0, 31):
-                    reg["DEST_BUF_SPACE_AVAILABLE[{i:d}]"] = self.get_stream_reg_field(
-                        loc, stream_id, 64 + i, 0, 32
-                    )
-            else:
-                reg["DEST_BUF_SPACE_AVAILABLE[0]"] = self.get_stream_reg_field(
-                    loc, stream_id, 64, 0, 32
-                )
-
-        if local_sources_connected == 1:
-            local_src_mask_lo = self.get_stream_reg_field(loc, stream_id, 48, 0, 32)
-            local_src_mask_hi = self.get_stream_reg_field(loc, stream_id, 49, 0, 32)
-            local_src_mask = (local_src_mask_hi << 32) | local_src_mask_lo
-            reg["LOCAL_SRC_MASK"] = local_src_mask
-            reg["MSG_ARB_GROUP_SIZE"] = self.get_stream_reg_field(
-                loc, stream_id, 15, 0, 3
-            )
-            reg["MSG_SRC_IN_ORDER_FWD"] = self.get_stream_reg_field(
-                loc, stream_id, 15, 3, 1
-            )
-            reg["STREAM_MSG_SRC_IN_ORDER_FWD_NUM_MSREG_INDEX"] = (
-                self.get_stream_reg_field(loc, stream_id, 16, 0, 24)
-            )
-        else:
-            reg["BUF_START (word addr)"] = self.get_stream_reg_field(
-                loc, stream_id, 6, 0, 16
-            )
-            reg["BUF_SIZE (words)"] = self.get_stream_reg_field(
-                loc, stream_id, 7, 0, 16
-            )
-            reg["BUF_RD_PTR (word addr)"] = self.get_stream_reg_field(
-                loc, stream_id, 24, 0, 16
-            )
-            reg["BUF_WR_PTR (word addr)"] = self.get_stream_reg_field(
-                loc, stream_id, 25, 0, 16
-            )
-            reg["MSG_INFO_PTR (word addr)"] = self.get_stream_reg_field(
-                loc, stream_id, 8, 0, 16
-            )
-            reg["MSG_INFO_WR_PTR (word addr)"] = self.get_stream_reg_field(
-                loc, stream_id, 26, 0, 16
-            )
-            reg["STREAM_BUF_SPACE_AVAILABLE_REG_INDEX (word addr)"] = (
-                self.get_stream_reg_field(loc, stream_id, 28, 0, 16)
-            )
-            reg["DATA_BUF_NO_FLOW_CTRL"] = self.get_stream_reg_field(
-                loc, stream_id, 10, 14, 1
-            )
-            reg["UNICAST_VC_REG"] = self.get_stream_reg_field(loc, stream_id, 10, 18, 3)
-            reg["REG_UPDATE_VC_REG"] = self.get_stream_reg_field(
-                loc, stream_id, 10, 21, 3
-            )
-
-        reg["SCRATCH_REG0"] = self.get_stream_reg_field(loc, stream_id, 248, 0, 32)
-        reg["SCRATCH_REG1"] = self.get_stream_reg_field(loc, stream_id, 249, 0, 32)
-        reg["SCRATCH_REG2"] = self.get_stream_reg_field(loc, stream_id, 250, 0, 32)
-        reg["SCRATCH_REG3"] = self.get_stream_reg_field(loc, stream_id, 251, 0, 32)
-        reg["SCRATCH_REG4"] = self.get_stream_reg_field(loc, stream_id, 252, 0, 32)
-        reg["SCRATCH_REG5"] = self.get_stream_reg_field(loc, stream_id, 253, 0, 32)
-        for i in range(0, 10):
-            reg[f"DEBUG_STATUS[{i:d}]"] = self.get_stream_reg_field(
-                loc, stream_id, 224 + i, 0, 32
-            )
-            if i == 8:
-                phase_state = self.get_stream_reg_field(loc, stream_id, 224 + i, 0, 4)
-                src_ready_state = self.get_stream_reg_field(
-                    loc, stream_id, 224 + i, 4, 3
-                )
-                dest_ready_state = self.get_stream_reg_field(
-                    loc, stream_id, 224 + i, 7, 3
-                )
-                src_side_phase_complete = self.get_stream_reg_field(
-                    loc, stream_id, 224 + i, 10, 1
-                )
-                dest_side_phase_complete = self.get_stream_reg_field(
-                    loc, stream_id, 224 + i, 11, 1
-                )
-                src_state = self.get_stream_reg_field(loc, stream_id, 224 + i, 16, 4)
-                dest_state = self.get_stream_reg_field(loc, stream_id, 224 + i, 20, 3)
-                # IMPROVE: add back the interpretation in get_as_str
-                reg["PHASE_STATE"] = phase_state
-                reg["SRC_READY_STATE"] = src_ready_state
-                reg["DEST_READY_STATE"] = dest_ready_state
-                reg["SRC_SIDE_PHASE_COMPLETE"] = src_side_phase_complete
-                reg["DEST_SIDE_PHASE_COMPLETE"] = dest_side_phase_complete
-                reg["SRC_STATE"] = src_state
-                reg["DEST_STATE"] = dest_state
-
-        return reg
-
-    # This is from device/bin/silicon/<device>/ttx_status.py
-    def get_endpoint_type(self, x, y):
-        if x == 0:
-            if y == 3:
-                return "PCIE"
-            elif y == 10:
-                return "ARC"
-            elif y in [2, 9, 4, 8]:
-                return "Padding"
-            else:
-                return "GDDR"
-        elif x == 5:
-            return "GDDR"
-        elif y in [0, 6]:
-            return "Ethernet"
-        else:
-            return "Tensix"
-
-    def read_print_noc_reg(
-        self, loc, noc_id, reg_name, reg_index, reg_type=tt_device.Device.RegType.Status
-    ):
-        if reg_type == tt_device.Device.RegType.Cmd:
-            status_offset = 0
-        elif reg_type == tt_device.Device.RegType.Config:
-            status_offset = 0x100
-        else:
-            status_offset = 0x200
-        (x, y) = loc.to("nocVirt")
-        endpoint_type = self.get_endpoint_type(x, y)
-        if endpoint_type in ["Ethernet", "Tensix"]:
-            reg_addr = 0xFFB20000 + (noc_id * 0x10000) + status_offset + (reg_index * 4)
-            val = read_word_from_device(OnChipCoordinate(x, y, "nocVirt", 0), reg_addr, 0, self._context)
-        elif endpoint_type in ["GDDR", "PCIE", "ARC"]:
-            reg_addr = 0xFFFB20000 + status_offset + (reg_index * 4)
-            xr = x if noc_id == 0 else 9 - x
-            yr = y if noc_id == 0 else 11 - y
-            val = read_word_from_device(OnChipCoordinate(xr, yr, "nocVirt", noc_id), reg_addr, noc_id, self._context)
-        elif endpoint_type in ["Padding"]:
-            reg_addr = 0xFFB20000 + status_offset + (reg_index * 4)
-            xr = x if noc_id == 0 else 9 - x
-            yr = y if noc_id == 0 else 11 - y
-            val = read_word_from_device(OnChipCoordinate(xr, yr, "nocVirt", noc_id), reg_addr, noc_id, self._context)
-        else:
-            util.ERROR(f"Unknown endpoint type {endpoint_type}")
-        print(
-            f"{endpoint_type} x={x:02d},y={y:02d} => NOC{noc_id:d} {reg_name:s} (0x{reg_addr:09x}) = 0x{val:08x} ({val:d})"
-=======
         super().__init__(
             id,
             arch,
             cluster_desc,
             device_desc_path,
             context,
->>>>>>> d198e6a0
         )
 
     def get_tensix_configuration_register_base(self) -> int:
