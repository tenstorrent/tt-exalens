# SPDX-FileCopyrightText: © 2024 Tenstorrent AI ULC

# SPDX-License-Identifier: Apache-2.0
from ttlens import tt_util as util
from ttlens import tt_device

<<<<<<< HEAD

class GrayskullL1AddressMap(tt_device.L1AddressMap):
    def __init__(self):
        super().__init__()

        ## Taken from l1_address_map.h. Ideally make this auto-generated
        self._l1_address_map = dict()
        self._l1_address_map["trisc0"] = tt_device.BinarySlot(
            offset_bytes=0 + 20 * 1024 + 32 * 1024, size_bytes=20 * 1024
        )
        self._l1_address_map["trisc1"] = tt_device.BinarySlot(
            offset_bytes=self._l1_address_map["trisc0"].offset_bytes + self._l1_address_map["trisc0"].size_bytes,
            size_bytes=16 * 1024,
        )
        self._l1_address_map["trisc2"] = tt_device.BinarySlot(
            offset_bytes=self._l1_address_map["trisc1"].offset_bytes + self._l1_address_map["trisc1"].size_bytes,
            size_bytes=20 * 1024,
        )
        # Brisc, ncrisc, to be added


class GrayskullDRAMEpochCommandAddressMap(tt_device.L1AddressMap):
    def __init__(self):
        super().__init__()

        ## Taken from dram_address_map.h. Ideally make this auto-generated
        self._l1_address_map = dict()
        self._l1_address_map["trisc0"] = tt_device.BinarySlot(offset_bytes=-1, size_bytes=20 * 1024)
        self._l1_address_map["trisc1"] = tt_device.BinarySlot(offset_bytes=-1, size_bytes=16 * 1024)
        self._l1_address_map["trisc2"] = tt_device.BinarySlot(offset_bytes=-1, size_bytes=20 * 1024)
        # Brisc, ncrisc, to be added


class GrayskullInstructions(tt_device.TensixInstructions):
    def __init__(self):
        super().__init__()
        import ttlens.tt_grayskull_ops as ops

        for func_name in dir(ops):
            func = getattr(ops, func_name)
            if callable(func):
                static_method = staticmethod(func)
                setattr(self.__class__, func_name, static_method)


=======
>>>>>>> f34c4df4
#
# Device
#
class GrayskullDevice(tt_device.Device):
    SIG_SEL_CONST = 9
    # Some of this can be read from architecture yaml file
    DRAM_CHANNEL_TO_NOC0_LOC = [
        (1, 0),
        (1, 6),
        (4, 0),
        (4, 6),
        (7, 0),
        (7, 6),
        (10, 0),
        (10, 6),
    ]

    # Physical location mapping
    DIE_X_TO_NOC_0_X = [0, 12, 1, 11, 2, 10, 3, 9, 4, 8, 5, 7, 6]
    DIE_Y_TO_NOC_0_Y = [0, 11, 1, 10, 2, 9, 3, 8, 4, 7, 5, 6]
    DIE_X_TO_NOC_1_X = [12, 0, 11, 1, 10, 2, 9, 3, 8, 4, 7, 5, 6]
    DIE_Y_TO_NOC_1_Y = [11, 0, 10, 1, 9, 2, 8, 3, 7, 4, 6, 5]
    NOC_0_X_TO_DIE_X = util.reverse_mapping_list(DIE_X_TO_NOC_0_X)
    NOC_0_Y_TO_DIE_Y = util.reverse_mapping_list(DIE_Y_TO_NOC_0_Y)
    NOC_1_X_TO_DIE_X = util.reverse_mapping_list(DIE_X_TO_NOC_1_X)
    NOC_1_Y_TO_DIE_Y = util.reverse_mapping_list(DIE_Y_TO_NOC_1_Y)

    # Just an identity mapping
    NOC0_X_TO_NOCTR_X = {i: i for i in range(0, len(NOC_0_X_TO_DIE_X))}
    NOCTR_X_TO_NOC0_X = {v: k for k, v in NOC0_X_TO_NOCTR_X.items()}

    PCI_ARC_RESET_BASE_ADDR = 0x1FF30000
    PCI_ARC_CSM_DATA_BASE_ADDR = 0x1FE80000
    PCI_ARC_ROM_DATA_BASE_ADDR = 0x1FF00000

    EFUSE_PCI = 0x1FF40200
    EFUSE_JTAG_AXI = 0x80040200
    EFUSE_NOC = 0x80040200

    def get_harvested_noc0_y_rows(self):
        harvested_workers = self._block_locations["harvested_workers"]
        return list({y for x, y in harvested_workers})

    def noc0_to_tensix(self, noc0_loc):
        noc0_x, noc0_y = noc0_loc
        if noc0_y == 0 or noc0_y == 6:
            assert False, "NOC0 y=0 and y=6 do not have an RC coordinate"
        if noc0_x == 0:
            assert False, "NOC0 x=0 does not have an RC coordinate"
        row = noc0_y - 1
        col = noc0_x - 1
        if noc0_y > 6:
            row -= 1
        return row, col

    def tensix_to_noc0(self, netlist_loc):
        row, col = netlist_loc
        noc0_y = row + 1
        noc0_x = col + 1
        if noc0_y > 5:
            noc0_y += 1  # DRAM at noc0 Y coord of 6 is a hole in RC coordinates
        return noc0_x, noc0_y

    def _handle_harvesting_for_nocTr_noc0_map(self, num_harvested_rows):
        self.nocTr_x_to_noc0_x = {i: i for i in range(0, self.row_count())}

    def __init__(self, id, arch, cluster_desc, device_desc_path, context):
        super().__init__(
            id,
            arch,
            cluster_desc,
            device_desc_path,
            context,
        )

    def row_count(self):
        return len(GrayskullDevice.DIE_Y_TO_NOC_0_Y)

    def get_tensix_configuration_register_base(self) -> int:
        return 0xFFEF0000

    __configuration_register_map = {
        "DISABLE_RISC_BP_Disable_main": tt_device.TensixRegisterDescription(address=2 * 4, mask=0x100000, shift=20),
        "DISABLE_RISC_BP_Disable_trisc": tt_device.TensixRegisterDescription(address=2 * 4, mask=0xE00000, shift=21),
        "DISABLE_RISC_BP_Disable_ncrisc": tt_device.TensixRegisterDescription(address=2 * 4, mask=0x1000000, shift=24),
        "RISCV_IC_INVALIDATE_InvalidateAll": tt_device.TensixRegisterDescription(address=177 * 4, mask=0x1F, shift=0),
        "TRISC_RESET_PC_SEC0_PC": tt_device.TensixRegisterDescription(address=178 * 4, mask=0xFFFFFFFF, shift=0),
        "TRISC_RESET_PC_SEC1_PC": tt_device.TensixRegisterDescription(address=179 * 4, mask=0xFFFFFFFF, shift=0),
        "TRISC_RESET_PC_SEC2_PC": tt_device.TensixRegisterDescription(address=180 * 4, mask=0xFFFFFFFF, shift=0),
        "TRISC_RESET_PC_OVERRIDE_Reset_PC_Override_en": tt_device.TensixRegisterDescription(
            address=181 * 4, mask=0x7, shift=0
        ),
        "NCRISC_RESET_PC_PC": tt_device.TensixRegisterDescription(address=182 * 4, mask=0xFFFFFFFF, shift=0),
        "NCRISC_RESET_PC_OVERRIDE_Reset_PC_Override_en": tt_device.TensixRegisterDescription(
            address=183 * 4, mask=0x1, shift=0
        ),
    }

    def get_configuration_register_description(self, register_name: str) -> tt_device.TensixRegisterDescription:
        if register_name in GrayskullDevice.__configuration_register_map:
            return GrayskullDevice.__configuration_register_map[register_name]
        return None

    def get_tenxis_debug_register_base(self) -> int:
        return 0xFFB12000

    __debug_register_map = {
        "RISCV_DEBUG_REG_RISC_DBG_CNTL_0": tt_device.TensixRegisterDescription(address=0x80, mask=0xFFFFFFFF, shift=0),
        "RISCV_DEBUG_REG_RISC_DBG_CNTL_1": tt_device.TensixRegisterDescription(address=0x84, mask=0xFFFFFFFF, shift=0),
        "RISCV_DEBUG_REG_RISC_DBG_STATUS_0": tt_device.TensixRegisterDescription(
            address=0x88, mask=0xFFFFFFFF, shift=0
        ),
        "RISCV_DEBUG_REG_RISC_DBG_STATUS_1": tt_device.TensixRegisterDescription(
            address=0x8C, mask=0xFFFFFFFF, shift=0
        ),
        "RISCV_DEBUG_REG_DBG_INSTRN_BUF_CTRL0": tt_device.TensixRegisterDescription(
            address=0xA0, mask=0xFFFFFFFF, shift=0
        ),
        "RISCV_DEBUG_REG_DBG_INSTRN_BUF_CTRL1": tt_device.TensixRegisterDescription(
            address=0xA4, mask=0xFFFFFFFF, shift=0
        ),
        "RISCV_DEBUG_REG_DBG_INSTRN_BUF_STATUS": tt_device.TensixRegisterDescription(
            address=0xA8, mask=0xFFFFFFFF, shift=0
        ),
        "RISCV_DEBUG_REG_SOFT_RESET_0": tt_device.TensixRegisterDescription(address=0x1B0, mask=0xFFFFFFFF, shift=0),
    }

    def get_debug_register_description(self, register_name: str) -> tt_device.TensixRegisterDescription:
        if register_name in GrayskullDevice.__debug_register_map:
            return GrayskullDevice.__debug_register_map[register_name]
        return None<|MERGE_RESOLUTION|>--- conflicted
+++ resolved
@@ -3,39 +3,6 @@
 # SPDX-License-Identifier: Apache-2.0
 from ttlens import tt_util as util
 from ttlens import tt_device
-
-<<<<<<< HEAD
-
-class GrayskullL1AddressMap(tt_device.L1AddressMap):
-    def __init__(self):
-        super().__init__()
-
-        ## Taken from l1_address_map.h. Ideally make this auto-generated
-        self._l1_address_map = dict()
-        self._l1_address_map["trisc0"] = tt_device.BinarySlot(
-            offset_bytes=0 + 20 * 1024 + 32 * 1024, size_bytes=20 * 1024
-        )
-        self._l1_address_map["trisc1"] = tt_device.BinarySlot(
-            offset_bytes=self._l1_address_map["trisc0"].offset_bytes + self._l1_address_map["trisc0"].size_bytes,
-            size_bytes=16 * 1024,
-        )
-        self._l1_address_map["trisc2"] = tt_device.BinarySlot(
-            offset_bytes=self._l1_address_map["trisc1"].offset_bytes + self._l1_address_map["trisc1"].size_bytes,
-            size_bytes=20 * 1024,
-        )
-        # Brisc, ncrisc, to be added
-
-
-class GrayskullDRAMEpochCommandAddressMap(tt_device.L1AddressMap):
-    def __init__(self):
-        super().__init__()
-
-        ## Taken from dram_address_map.h. Ideally make this auto-generated
-        self._l1_address_map = dict()
-        self._l1_address_map["trisc0"] = tt_device.BinarySlot(offset_bytes=-1, size_bytes=20 * 1024)
-        self._l1_address_map["trisc1"] = tt_device.BinarySlot(offset_bytes=-1, size_bytes=16 * 1024)
-        self._l1_address_map["trisc2"] = tt_device.BinarySlot(offset_bytes=-1, size_bytes=20 * 1024)
-        # Brisc, ncrisc, to be added
 
 
 class GrayskullInstructions(tt_device.TensixInstructions):
@@ -50,8 +17,6 @@
                 setattr(self.__class__, func_name, static_method)
 
 
-=======
->>>>>>> f34c4df4
 #
 # Device
 #
