# SPDX-FileCopyrightText: © 2024 Tenstorrent AI ULC

# SPDX-License-Identifier: Apache-2.0
from functools import cached_property
from typing import List, Sequence, Tuple
from tabulate import tabulate
from ttlens.tt_lens_context import Context
from ttlens.tt_object import TTObject
from ttlens import tt_util as util
from ttlens.tt_coordinate import CoordinateTranslationError, OnChipCoordinate
from collections import namedtuple
from abc import abstractmethod
from ttlens.tt_debug_risc import get_risc_reset_shift, RiscDebug, RiscLoc
from ttlens.tt_lens_lib import read_word_from_device, write_words_to_device


class TensixInstructions(ABC):
    def __init__(self):
        pass


TensixRegisterDescription = namedtuple("TensixRegisterDescription", ["address", "mask", "shift"])

#
# Device class: generic API for talking to specific devices. This class is the parent of specific
# device classes (e.g. GrayskullDevice, WormholeDevice). The create class method is used to create
# a specific device.
#
class Device(TTObject):
    # NOC reg type
    class RegType:
        Cmd = 0
        Config = 1
        Status = 2

<<<<<<< HEAD
    # Class variable denoting the number of devices created
    num_devices = 0

    # See tt_coordinate.py for description of coordinate systems
    tensix_row_to_netlist_row = dict()
    netlist_row_to_tensix_row = dict()

    # Maps to store translation table from nocVirt to nocTr and vice versa
    nocVirt_to_nocTr_map = dict()
    nocTr_to_nocVirt_map = dict()

    # Maps to store translation table from noc0 to nocTr and vice versa
    nocTr_y_to_noc0_y = dict()
    noc0_y_to_nocTr_y = dict()

    instructions = TensixInstructions()

=======
>>>>>>> d198e6a0
    @cached_property
    def debuggable_cores(self):
        # Base implementation for grayskull, wormhole and blackhole
        cores: List[RiscDebug] = []
        for coord in self.get_block_locations("functional_workers"):
            for risc_id in range(4):  # 4 because we have a hardware bug for debugging ncrisc
                risc_location = RiscLoc(coord, 0, risc_id)
                risc_debug = RiscDebug(risc_location, self._context)
                cores.append(risc_debug)

        # TODO: Can we debug eth cores?
        return cores

    # Class method to create a Device object given device architecture
    def create(arch, device_id, cluster_desc, device_desc_path: str, context: Context):
        dev = None
        if arch.lower() == "grayskull":
            from ttlens import tt_grayskull

            dev = tt_grayskull.GrayskullDevice(
                id=device_id, arch=arch, cluster_desc=cluster_desc, device_desc_path=device_desc_path, context=context
            )
        if "wormhole" in arch.lower():
            from ttlens import tt_wormhole

            dev = tt_wormhole.WormholeDevice(
                id=device_id, arch=arch, cluster_desc=cluster_desc, device_desc_path=device_desc_path, context=context
            )
        if "blackhole" in arch.lower():
            from ttlens import tt_blackhole

            dev = tt_blackhole.BlackholeDevice(
                id=device_id, arch=arch, cluster_desc=cluster_desc, device_desc_path=device_desc_path, context=context
            )

        if dev is None:
            raise RuntimeError(f"Architecture {arch} is not supported")

        return dev

    @cached_property
    def yaml_file(self):
        return util.YamlFile(self._context.server_ifc, self._device_desc_path)

    def __init__(self, id, arch, cluster_desc, device_desc_path: str, context: Context):
        self._id = id
        self._arch = arch
        self._has_mmio = False
        self._has_jtag = False
        self._device_desc_path = device_desc_path
        self._context = context
        for chip in cluster_desc["chips_with_mmio"]:
            if id in chip:
                self._has_mmio = True
                break
        if "chips_with_jtag" in cluster_desc:
            for chip in cluster_desc["chips_with_jtag"]:
                if id in chip:
                    self._has_jtag = True
                    break

        # Check if harvesting_desc is an array and has id+1 entries at the least
        harvesting_desc = cluster_desc["harvesting"]
        if isinstance(harvesting_desc, Sequence) and len(harvesting_desc) > id:
            device_desc = harvesting_desc[id]
            if id not in device_desc:
                raise util.TTFatalException(f"Key {id} not found in: {device_desc}")
            self._harvesting = device_desc[id]
        elif isinstance(harvesting_desc, dict) or isinstance(harvesting_desc, util.RymlLazyDictionary):
            if id not in harvesting_desc:
                raise util.TTFatalException(f"Key {id} not found in: {harvesting_desc}")
            self._harvesting = harvesting_desc[id]
        elif arch.lower() == "grayskull":
            self._harvesting = None
        else:
            raise util.TTFatalException(f"Cluster description is not valid. 'harvesting_desc' reads: {harvesting_desc}")
        util.DEBUG(
            "Opened device: id=%d, arch=%s, has_mmio=%s, harvesting=%s" % (id, arch, self._has_mmio, self._harvesting)
        )

        self._init_coordinate_systems()
        self._init_register_addresses()

    # Coordinate conversion functions (see tt_coordinate.py for description of coordinate systems)
    def __die_to_noc(self, die_loc, noc_id=0):
        die_x, die_y = die_loc
        if noc_id == 0:
            return (self.DIE_X_TO_NOC_0_X[die_x], self.DIE_Y_TO_NOC_0_Y[die_y])
        else:
            return (self.DIE_X_TO_NOC_1_X[die_x], self.DIE_Y_TO_NOC_1_Y[die_y])

    def __noc_to_die(self, noc_loc, noc_id=0):
        noc_x, noc_y = noc_loc
        if noc_id == 0:
            return (self.NOC_0_X_TO_DIE_X[noc_x], self.NOC_0_Y_TO_DIE_Y[noc_y])
        else:
            return (self.NOC_1_X_TO_DIE_X[noc_x], self.NOC_1_Y_TO_DIE_Y[noc_y])

    def __noc0_to_noc1(self, noc0_loc):
        phys_loc = self.__noc_to_die(noc0_loc, noc_id=0)
        return self.__die_to_noc(phys_loc, noc_id=1)

    def _init_coordinate_systems(self):
        # Fill in coordinates for each block type
        self._noc0_to_block_type = {}
        for block_type, locations in self._block_locations.items():
            for loc in locations:
                self._noc0_to_block_type[loc._noc0_coord] = block_type

        # Fill in coordinate maps from UMD coordinate manager
        self._from_noc0 = {}
        self._to_noc0 = {}
        umd_supported_coordinates = ["logical", "virtual", "translated"]
        unique_coordinates = ["virtual", "translated"]
        for noc0_location, block_type in self._noc0_to_block_type.items():
            core_type = self.block_types[block_type]["core_type"]
            for coord_system in umd_supported_coordinates:
                try:
                    converted_location = self._context.server_ifc.convert_from_noc0(
                        self._id, noc0_location[0], noc0_location[1], core_type, coord_system
                    )
                    self._from_noc0[(noc0_location, coord_system)] = (converted_location, core_type)
                    self._to_noc0[(converted_location, coord_system, core_type)] = noc0_location
                    if coord_system in unique_coordinates:
                        self._to_noc0[(converted_location, coord_system, "any")] = noc0_location
                except:
                    pass

            # Add coordinate systems that UMD does not support

            # Add noc1
            noc1_location = self.__noc0_to_noc1(noc0_location)
            self._from_noc0[(noc0_location, "noc1")] = (noc1_location, core_type)
            self._to_noc0[(noc1_location, "noc1", core_type)] = noc0_location
            self._to_noc0[(noc1_location, "noc1", "any")] = noc0_location

            # Add die
            die_location = self.__noc_to_die(noc0_location)
            self._from_noc0[(noc0_location, "die")] = (die_location, core_type)
            self._to_noc0[(die_location, "die", core_type)] = noc0_location
            self._to_noc0[(die_location, "die", "any")] = noc0_location

    def to_noc0(self, coord_tuple: Tuple[int, int], coord_system: str, core_type: str = "any") -> Tuple[int, int]:
        try:
            return self._to_noc0[(coord_tuple, coord_system, core_type)]
        except:
            raise CoordinateTranslationError(
                f"to_noc0(coord_tuple={coord_tuple}, coord_system={coord_system}, core_type={core_type})"
            )

    def from_noc0(self, noc0_tuple: Tuple[int, int], coord_system: str) -> Tuple[Tuple[int, int], str]:
        try:
            return self._from_noc0[(noc0_tuple, coord_system)]
        except:
            raise CoordinateTranslationError(f"from_noc0(noc0_tuple={noc0_tuple}, coord_system={coord_system})")

    def is_translated_coordinate(self, x: int, y: int) -> bool:
        # Base class doesn't know if it is translated coordinate, but specialized classes do
        return False

    def get_block_locations(self, block_type="functional_workers"):
        """
        Returns locations of all blocks of a given type
        """
        return self._block_locations[block_type]

    def get_arc_block_location(self) -> OnChipCoordinate:
        """
        Returns OnChipCoordinate of the ARC block
        """
        arc_locations = self.get_block_locations(block_type="arc")

        assert len(arc_locations) == 1

        return arc_locations[0]

    @cached_property
    def _block_locations(self):
        """
        Returns locations of all blocks as dictionary of tuples (unchanged coordinates from YAML)
        """
        result = {}
        for block_type in self.block_types:
            locs = []
            dev = self.yaml_file.root

            for loc_or_list in dev[block_type]:
                if type(loc_or_list) != str and isinstance(loc_or_list, Sequence):
                    for loc in loc_or_list:
                        locs.append(OnChipCoordinate.create(loc, self, "noc0"))
                else:
                    locs.append(OnChipCoordinate.create(loc_or_list, self, "noc0"))
            result[block_type] = locs
        return result

    block_types = {
        "functional_workers": {
            "symbol": ".",
            "desc": "Functional worker",
            "core_type": "tensix",
            "color": util.CLR_GREEN,
        },
        "eth": {"symbol": "E", "desc": "Ethernet", "core_type": "eth", "color": util.CLR_YELLOW},
        "arc": {"symbol": "A", "desc": "ARC", "core_type": "arc", "color": util.CLR_GREY},
        "dram": {"symbol": "D", "desc": "DRAM", "core_type": "dram", "color": util.CLR_TEAL},
        "pcie": {"symbol": "P", "desc": "PCIE", "core_type": "pcie", "color": util.CLR_GREY},
        "router_only": {"symbol": " ", "desc": "Router only", "core_type": "router_only", "color": util.CLR_GREY},
        "harvested_workers": {"symbol": "-", "desc": "Harvested", "core_type": "tensix", "color": util.CLR_RED},
    }

    core_types = {v["core_type"] for v in block_types.values()}

    def get_block_type(self, loc: OnChipCoordinate):
        """
        Returns the type of block at the given location
        """
        return self._noc0_to_block_type.get(loc._noc0_coord)

    # Returns a string representation of the device. When printed, the string will
    # show the device blocks ascii graphically. It will emphasize blocks with locations given by emphasize_loc_list
    # See tt_coordinates for valid values of axis_coordinates
    def render(self, axis_coordinate="die", cell_renderer=None, legend=None):
        dev = self.yaml_file.root
        rows = []

        # Retrieve all block locations
        all_block_locs = dict()
        hor_axis = OnChipCoordinate.horizontal_axis(axis_coordinate)
        ver_axis = OnChipCoordinate.vertical_axis(axis_coordinate)

        # Compute extents(range) of all coordinates in the UI
        ui_hor_range = (9999, -1)
        ui_ver_range = (9999, -1)
        for bt in self.block_types:
            b_locs = self.get_block_locations(block_type=bt)
            for loc in b_locs:
                try:
                    grid_loc = loc.to(axis_coordinate)
                    ui_hor = grid_loc[hor_axis]
                    ui_hor_range = (
                        min(ui_hor_range[0], ui_hor),
                        max(ui_hor_range[1], ui_hor),
                    )
                    ui_ver = grid_loc[ver_axis]
                    ui_ver_range = (
                        min(ui_ver_range[0], ui_ver),
                        max(ui_ver_range[1], ui_ver),
                    )
                    all_block_locs[(ui_hor, ui_ver)] = loc
                except:
                    pass

        screen_row_y = 0
        C = util.CLR_INFO
        E = util.CLR_END

        def append_horizontal_axis_labels(rows, ui_hor_range):
            row = [""] + [
                f"{C}%02d{E}" % i for i in range(ui_hor_range[0], ui_hor_range[1] + 1)
            ]  # This adds the X-axis labels
            rows.append(row)

        if OnChipCoordinate.vertical_axis_increasing_up(axis_coordinate):
            ver_range = reversed(range(ui_ver_range[0], ui_ver_range[1] + 1))
        else:
            ver_range = range(ui_ver_range[0], ui_ver_range[1] + 1)
            append_horizontal_axis_labels(rows, ui_hor_range)

        for ui_ver in ver_range:
            row = [f"{C}%02d{E}" % ui_ver]  # This adds the Y-axis label
            # 1. Add graphics
            for ui_hor in range(ui_hor_range[0], ui_hor_range[1] + 1):
                render_str = ""
                if (ui_hor, ui_ver) in all_block_locs:
                    if cell_renderer == None:
                        render_str = all_block_locs[(ui_hor, ui_ver)].to_str("logical")
                    else:
                        render_str = cell_renderer(all_block_locs[(ui_hor, ui_ver)])
                row.append(render_str)

            # 2. Add legend
            legend_y = screen_row_y
            if legend and legend_y < len(legend):
                row = row + [util.CLR_INFO + "    " + legend[legend_y] + util.CLR_END]

            rows.append(row)
            screen_row_y += 1

        if OnChipCoordinate.vertical_axis_increasing_up(axis_coordinate):
            append_horizontal_axis_labels(rows, ui_hor_range)

        table_str = tabulate(rows, tablefmt="plain", disable_numparse=True)
        return table_str

    # User friendly string representation of the device
    def __str__(self):
        return self.render()

    # Detailed string representation of the device
    def __repr__(self):
        return f"ID: {self.id()}, Arch: {self._arch}"

    def pci_read_tile(self, x, y, z, reg_addr, msg_size, data_format):
        return self._context.server_ifc.pci_read_tile(self.id(), x, y, reg_addr, msg_size, data_format)

    def all_riscs_assert_soft_reset(self) -> None:
        """
        Put all risc cores under reset. Nothing will run until the reset is deasserted.
        """
        RISC_SOFT_RESET_0_ADDR = self.get_tensix_register_address("RISCV_DEBUG_REG_SOFT_RESET_0")

        ALL_SOFT_RESET = 0
        for risc_id in range(5):
            ALL_SOFT_RESET = ALL_SOFT_RESET | (1 << get_risc_reset_shift(risc_id))
        noc_id = 0

        for loc in self.get_block_locations(block_type="functional_workers"):
            write_words_to_device(loc, RISC_SOFT_RESET_0_ADDR, ALL_SOFT_RESET, self.id(), self._context)

            # Check what we wrote
            rst_reg = read_word_from_device(loc, RISC_SOFT_RESET_0_ADDR, self.id(), self._context)
            if rst_reg != ALL_SOFT_RESET:
                util.ERROR(f"Expected to write {ALL_SOFT_RESET:x} to {loc.to_str()} but read {rst_reg:x}")

    @abstractmethod
    def get_tensix_configuration_register_base(self) -> int:
        pass

    @abstractmethod
    def get_tenxis_debug_register_base(self) -> int:
        pass

    @abstractmethod
    def get_configuration_register_description(self, register_name: str) -> TensixRegisterDescription:
        pass

    @abstractmethod
    def get_debug_register_description(self, register_name: str) -> TensixRegisterDescription:
        pass

    def get_tensix_register_description(self, register_name: str) -> TensixRegisterDescription:
        register_description = self.get_configuration_register_description(register_name)
        if register_description != None:
            base_register_address = self.get_tensix_configuration_register_base()
        else:
            register_description = self.get_debug_register_description(register_name)
            if register_description != None:
                base_register_address = self.get_tenxis_debug_register_base()
            else:
                raise ValueError(f"Unknown tensix register name: {register_name}")
        return register_description._replace(address=base_register_address + register_description.address)

    def get_tensix_register_address(self, register_name: str) -> int:
        description = self.get_tensix_register_description(register_name)
        assert description.mask == 0xFFFFFFFF and description.shift == 0
        return description.address

    def get_riscv_run_status(self, loc: OnChipCoordinate) -> str:
        """
        Returns the riscv soft reset status as a string of 4 characters one for each riscv core.
        '-' means the core is in reset, 'R' means the core is running.
        """
        status_str = ""
        bt = self.get_block_type(loc)
        if bt == "functional_workers":
            for risc_id in range(4):
                risc_location = RiscLoc(loc, 0, risc_id)
                risc_debug = RiscDebug(risc_location, self._context)
                status_str += "-" if risc_debug.is_in_reset() else "R"
            return status_str
        if bt == "harvested_workers":
            return "----"
        return bt

    REGISTER_ADDRESSES = {}

    def get_register_addr(self, name: str) -> int:
        try:
            addr = self.REGISTER_ADDRESSES[name]
        except KeyError:
            raise ValueError(f"Unknown register name: {name}. Available registers: {self.REGISTER_ADDRESSES.keys()}")

        return addr

    def _init_register_addresses(self):
        base_addr = self.PCI_ARC_RESET_BASE_ADDR if self._has_mmio else self.NOC_ARC_RESET_BASE_ADDR
        csm_data_base_addr = self.PCI_ARC_CSM_DATA_BASE_ADDR if self._has_mmio else self.NOC_ARC_CSM_DATA_BASE_ADDR
        rom_data_base_addr = self.PCI_ARC_ROM_DATA_BASE_ADDR if self._has_mmio else self.NOC_ARC_ROM_DATA_BASE_ADDR

        self.REGISTER_ADDRESSES = {
            "ARC_RESET_ARC_MISC_CNTL": base_addr + 0x100,
            "ARC_RESET_ARC_MISC_STATUS": base_addr + 0x104,
            "ARC_RESET_ARC_UDMIAXI_REGION": base_addr + 0x10C,
            "ARC_RESET_SCRATCH0": base_addr + 0x060,
            "ARC_RESET_SCRATCH1": base_addr + 0x064,
            "ARC_RESET_SCRATCH2": base_addr + 0x068,
            "ARC_RESET_SCRATCH3": base_addr + 0x06C,
            "ARC_RESET_SCRATCH4": base_addr + 0x070,
            "ARC_RESET_SCRATCH5": base_addr + 0x074,
            "ARC_CSM_DATA": csm_data_base_addr,
            "ARC_ROM_DATA": rom_data_base_addr,
        }


# end of class Device<|MERGE_RESOLUTION|>--- conflicted
+++ resolved
@@ -9,7 +9,7 @@
 from ttlens import tt_util as util
 from ttlens.tt_coordinate import CoordinateTranslationError, OnChipCoordinate
 from collections import namedtuple
-from abc import abstractmethod
+from abc import ABC, abstractmethod
 from ttlens.tt_debug_risc import get_risc_reset_shift, RiscDebug, RiscLoc
 from ttlens.tt_lens_lib import read_word_from_device, write_words_to_device
 
@@ -33,26 +33,8 @@
         Config = 1
         Status = 2
 
-<<<<<<< HEAD
-    # Class variable denoting the number of devices created
-    num_devices = 0
-
-    # See tt_coordinate.py for description of coordinate systems
-    tensix_row_to_netlist_row = dict()
-    netlist_row_to_tensix_row = dict()
-
-    # Maps to store translation table from nocVirt to nocTr and vice versa
-    nocVirt_to_nocTr_map = dict()
-    nocTr_to_nocVirt_map = dict()
-
-    # Maps to store translation table from noc0 to nocTr and vice versa
-    nocTr_y_to_noc0_y = dict()
-    noc0_y_to_nocTr_y = dict()
-
     instructions = TensixInstructions()
 
-=======
->>>>>>> d198e6a0
     @cached_property
     def debuggable_cores(self):
         # Base implementation for grayskull, wormhole and blackhole
