--- conflicted
+++ resolved
@@ -73,86 +73,22 @@
                 context=context
             )
 
+        if "quasar" in arch.lower():
+            from ttlens import tt_quasar
+
+            dev = tt_quasar.QuasarDevice(
+                id=device_id,
+                arch=arch,
+                cluster_desc=cluster_desc,
+                device_desc_path=device_desc_path,
+                context=context
+            )
+
         if dev is None:
             raise RuntimeError(f"Architecture {arch} is not supported")
 
         return dev
 
-<<<<<<< HEAD
-    @abstractmethod
-    def get_harvested_noc0_y_rows(self):
-        pass
-
-    def row_count(self):
-        return int(self.yaml_file.root["grid"]["y_size"])
-
-    def _create_tensix_netlist_harvesting_map(self):
-        self.tensix_row_to_netlist_row = dict()  # Clear any existing map
-        self.netlist_row_to_tensix_row = dict()
-
-        functional_workers = self.get_block_locations("functional_workers")
-        worker_rows = sorted({worker.to("noc0")[1] for worker in functional_workers})
-
-        netlist_row = 0
-        for noc0_y in worker_rows:
-            self.netlist_row_to_tensix_row[netlist_row] = noc0_y
-            self.tensix_row_to_netlist_row[noc0_y] = netlist_row
-            netlist_row += 1
-
-    def _create_nocTr_noc0_harvesting_map(self):
-        bitmask = self._harvesting["harvest_mask"] if self._harvesting else 0
-
-        self.nocTr_y_to_noc0_y = dict()  # Clear any existing map
-        self.noc0_y_to_nocTr_y = dict()
-        for nocTr_y in range(0, self.row_count()):
-            self.nocTr_y_to_noc0_y[nocTr_y] = nocTr_y  # Identity mapping for rows < 16
-
-        num_harvested_rows = bin(bitmask).count("1")
-        self._handle_harvesting_for_nocTr_noc0_map(num_harvested_rows)
-
-        # 4. Create reverse map
-        for nocTr_y in self.nocTr_y_to_noc0_y:
-            self.noc0_y_to_nocTr_y[self.nocTr_y_to_noc0_y[nocTr_y]] = nocTr_y
-
-        # 4. Print
-        # for tr_row in reversed (range (16, 16 + self.row_count())):
-        #     print(f"nocTr row {tr_row} => noc0 row {self.nocTr_y_to_noc0_y[tr_row]}")
-
-        # print (f"Created nocTr to noc0 harvesting map for bitmask: {bitmask}")
-
-    def _create_harvesting_maps(self):
-        self._create_tensix_netlist_harvesting_map()
-        self._create_nocTr_noc0_harvesting_map()
-
-    def _create_nocVirt_to_nocTr_map(self):
-        from ttlens.tt_lens_ifc import ttlens_server_not_supported
-
-        try:
-            harvested_coord_translation_str = self._context.server_ifc.get_harvester_coordinate_translation(self._id)
-            self.nocVirt_to_nocTr_map = ast.literal_eval(
-                harvested_coord_translation_str
-            )  # Eval string to dict
-        except ttlens_server_not_supported:
-            # If get_harvester_coordinate_translation is not supported, fall back to identity mapping
-            dev = self.yaml_file.root
-            grid_x = int(dev["grid"]["x_size"])
-            grid_y = int(dev["grid"]["y_size"])
-            self.nocVirt_to_nocTr_map = dict()
-            for nocTr_x in range(0, grid_x):
-                for nocTr_y in range(0, grid_y):
-                    self.nocVirt_to_nocTr_map[self.noc0_to_nocVirt((nocTr_x, nocTr_y))] = (nocTr_x, nocTr_y)
-        self.nocTr_to_nocVirt_map = {
-            v: k for k, v in self.nocVirt_to_nocTr_map.items()
-        }  # Create inverse map as well
-
-    def tensix_to_netlist(self, tensix_loc):
-        return (self.tensix_row_to_netlist_row[tensix_loc[0]], tensix_loc[1])
-
-    def netlist_to_tensix(self, netlist_loc):
-        return (self.netlist_row_to_tensix_row[netlist_loc[0]], netlist_loc[1])
-
-=======
->>>>>>> d198e6a0
     @cached_property
     def yaml_file(self):
         return util.YamlFile(self._context.server_ifc, self._device_desc_path)
@@ -188,16 +124,7 @@
         elif arch.lower() == "grayskull":
             self._harvesting = None
         else:
-<<<<<<< HEAD
-            raise util.TTFatalException(
-                f"Cluster description is not valid. 'harvesting_desc' reads: {harvesting_desc}"
-            )
-
-        self._create_nocVirt_to_nocTr_map()
-        self._create_harvesting_maps() # TODO: Check if this can be returned to original position
-=======
             raise util.TTFatalException(f"Cluster description is not valid. 'harvesting_desc' reads: {harvesting_desc}")
->>>>>>> d198e6a0
         util.DEBUG(
             "Opened device: id=%d, arch=%s, has_mmio=%s, harvesting=%s" % (id, arch, self._has_mmio, self._harvesting)
         )
@@ -252,30 +179,6 @@
 
             # Add coordinate systems that UMD does not support
 
-<<<<<<< HEAD
-    def nocVirt_to_noc0(self, nocVirt_loc):
-        # Implementing this as identity as default implementation
-        return nocVirt_loc
-
-    def noc0_to_nocVirt(self, noc0_loc):
-        # Implementing this as identity as default implementation
-        return noc0_loc
-
-    @cached_property
-    def noc0_to_netlist_map(self):
-        workers_noc0 = [loc._noc0_coord for loc in self.get_block_locations("functional_workers")]
-        noc0y = sorted(list(set(y for _, y in workers_noc0)))
-        noc0x = sorted(list(set(x for x, _ in workers_noc0)))
-        noc0_to_netlist_map = dict()
-        for x in range(len(noc0x)):
-            for y in range(len(noc0y)):
-                noc0_to_netlist_map[(noc0x[x], noc0y[y])] = (x, y)
-        return noc0_to_netlist_map
-
-    @cached_property
-    def netlist_to_noc0_map(self):
-        return {v: k for k, v in self.noc0_to_netlist_map.items()}
-=======
             # Add noc1
             noc1_location = self.__noc0_to_noc1(noc0_location)
             self._from_noc0[(noc0_location, "noc1")] = (noc1_location, core_type)
@@ -287,34 +190,20 @@
             self._from_noc0[(noc0_location, "die")] = (die_location, core_type)
             self._to_noc0[(die_location, "die", core_type)] = noc0_location
             self._to_noc0[(die_location, "die", "any")] = noc0_location
->>>>>>> d198e6a0
 
     def to_noc0(self, coord_tuple: Tuple[int, int], coord_system: str, core_type: str = "any") -> Tuple[int, int]:
         try:
-<<<<<<< HEAD
-            return self.noc0_to_netlist_map[noc0_loc]
-        except KeyError:
-=======
             return self._to_noc0[(coord_tuple, coord_system, core_type)]
         except:
->>>>>>> d198e6a0
             raise CoordinateTranslationError(
                 f"to_noc0(coord_tuple={coord_tuple}, coord_system={coord_system}, core_type={core_type})"
             )
 
     def from_noc0(self, noc0_tuple: Tuple[int, int], coord_system: str) -> Tuple[Tuple[int, int], str]:
         try:
-<<<<<<< HEAD
-            return self.netlist_to_noc0_map[netlist_loc]
-        except KeyError:
-            raise CoordinateTranslationError(
-                f"netlist_to_noc0: netlist_loc {netlist_loc} does not translate to a valid noc0 location"
-            )
-=======
             return self._from_noc0[(noc0_tuple, coord_system)]
         except:
             raise CoordinateTranslationError(f"from_noc0(noc0_tuple={noc0_tuple}, coord_system={coord_system})")
->>>>>>> d198e6a0
 
     def is_translated_coordinate(self, x: int, y: int) -> bool:
         # Base class doesn't know if it is translated coordinate, but specialized classes do
@@ -329,23 +218,6 @@
         """
         return self._block_locations[block_type]
 
-<<<<<<< HEAD
-        for loc_or_list in dev[block_type]:
-            if type(loc_or_list) != str and isinstance(loc_or_list, Sequence):
-                if expand_lists:
-                    for loc in loc_or_list:
-                        locs.append(OnChipCoordinate.create(loc, self, coord_type))
-                else:
-                    ll = []
-                    for loc in loc_or_list:
-                        ll.append(OnChipCoordinate.create(loc, self, coord_type))
-                    locs.append(ll)
-            else:
-                locs.append(OnChipCoordinate.create(loc_or_list, self, coord_type))
-        return locs
-
-=======
->>>>>>> d198e6a0
     def get_arc_block_location(self) -> OnChipCoordinate:
         """
         Returns OnChipCoordinate of the ARC block
@@ -572,40 +444,9 @@
         return addr
 
     def _init_register_addresses(self):
-<<<<<<< HEAD
         # base_addr = self.PCI_ARC_RESET_BASE_ADDR if self._has_mmio else self.NOC_ARC_RESET_BASE_ADDR
         # csm_data_base_addr = self.PCI_ARC_CSM_DATA_BASE_ADDR if self._has_mmio else self.NOC_ARC_CSM_DATA_BASE_ADDR
         # rom_data_base_addr = self.PCI_ARC_ROM_DATA_BASE_ADDR if self._has_mmio else self.NOC_ARC_ROM_DATA_BASE_ADDR
-
-        # self.REGISTER_ADDRESSES = {
-        #     "ARC_RESET_ARC_MISC_CNTL": base_addr + 0x100,
-        #     "ARC_RESET_ARC_MISC_STATUS": base_addr + 0x104,
-        #     "ARC_RESET_ARC_UDMIAXI_REGION": base_addr + 0x10C,
-        #     "ARC_RESET_SCRATCH0": base_addr + 0x060,
-        #     "ARC_RESET_SCRATCH1": base_addr + 0x064,
-        #     "ARC_RESET_SCRATCH2": base_addr + 0x068,
-        #     "ARC_RESET_SCRATCH3": base_addr + 0x06C,
-        #     "ARC_RESET_SCRATCH4": base_addr + 0x070,
-        #     "ARC_RESET_SCRATCH5": base_addr + 0x074,
-        #     "ARC_CSM_DATA": csm_data_base_addr,
-        #     "ARC_ROM_DATA": rom_data_base_addr
-        # }
-        pass
-# end of class Device
-
-# This is based on runtime_utils.cpp:get_soc_desc_path()
-def get_soc_desc_path(chip, output_dir):
-    if os.path.exists(os.path.join(output_dir, "device_desc_runtime", f"{chip}.yaml")):
-        file_to_use = os.path.join(output_dir, "device_desc_runtime", f"{chip}.yaml")
-    elif os.path.exists(os.path.join(output_dir, "device_descs")):
-        file_to_use = os.path.join(output_dir, "device_descs", f"{chip}.yaml")
-    else:
-        file_to_use = os.path.join(output_dir, "device_desc.yaml")
-    return file_to_use
-=======
-        base_addr = self.PCI_ARC_RESET_BASE_ADDR if self._has_mmio else self.NOC_ARC_RESET_BASE_ADDR
-        csm_data_base_addr = self.PCI_ARC_CSM_DATA_BASE_ADDR if self._has_mmio else self.NOC_ARC_CSM_DATA_BASE_ADDR
-        rom_data_base_addr = self.PCI_ARC_ROM_DATA_BASE_ADDR if self._has_mmio else self.NOC_ARC_ROM_DATA_BASE_ADDR
 
         self.REGISTER_ADDRESSES = {
             "ARC_RESET_ARC_MISC_CNTL": base_addr + 0x100,
@@ -622,5 +463,4 @@
         }
 
 
-# end of class Device
->>>>>>> d198e6a0
+# end of class Device