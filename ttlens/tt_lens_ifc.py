--- conflicted
+++ resolved
@@ -467,15 +467,9 @@
 
 
 class TTLensPybind(TTLensCommunicator):
-<<<<<<< HEAD
-    def __init__(self, runtime_data_yaml_filename: str = "", run_dirpath: str = None, wanted_devices: list = [], init_jtag = False):
+    def __init__(self, wanted_devices: list = [], init_jtag = False):
         super().__init__()
-        if not ttlens_pybind.open_device(binary_path, runtime_data_yaml_filename, wanted_devices, init_jtag):
-=======
-    def __init__(self, wanted_devices: list = []):
-        super().__init__()
-        if not ttlens_pybind.open_device(binary_path, wanted_devices):
->>>>>>> a1449221
+        if not ttlens_pybind.open_device(binary_path, wanted_devices, init_jtag):
             raise Exception("Failed to open device using pybind library")
 
     def _check_result(self, result):
@@ -556,19 +550,11 @@
     def arc_msg(self, device_id: int, msg_code: int, wait_for_done: bool, arg0: int, arg1: int, timeout: int):
         return self._check_result(ttlens_pybind.arc_msg(device_id, msg_code, wait_for_done, arg0, arg1, timeout))
 
-<<<<<<< HEAD
-def init_pybind(runtime_data_yaml_filename, run_dirpath=None, wanted_devices=None, init_jtag=False):
+def init_pybind(wanted_devices=None, init_jtag=False):
     if not wanted_devices:
         wanted_devices = []
 
-    communicator = TTLensPybind(runtime_data_yaml_filename, run_dirpath, wanted_devices, init_jtag)
-=======
-def init_pybind(wanted_devices=None):
-    if not wanted_devices:
-        wanted_devices = []
-
-    communicator = TTLensPybind(wanted_devices)
->>>>>>> a1449221
+    communicator = TTLensPybind(wanted_devices, init_jtag)
     util.VERBOSE("Device opened successfully.")
     return communicator
 
