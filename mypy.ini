; Read https://mypy.readthedocs.io/en/stable/config_file.html for more details.
[mypy]
; Files we want to check
files = ./ttexalens

; Auto generated stubs for pybind
mypy_path = build/stubs

; How we want to check the files
ignore_missing_imports = False
disallow_untyped_calls = False
disallow_untyped_defs = False
warn_return_any = False
check_untyped_defs = True
follow_untyped_imports = True
allow_redefinition = False

; If we want to be strict about None as a value in type hints
<<<<<<< HEAD
strict_optional = False
no_implicit_optional = False
=======
strict_optional = True
no_implicit_optional = True

; Remove abstract when Quasar class is implemented
disable_error_code = abstract
>>>>>>> ee8c3456
<|MERGE_RESOLUTION|>--- conflicted
+++ resolved
@@ -16,13 +16,5 @@
 allow_redefinition = False
 
 ; If we want to be strict about None as a value in type hints
-<<<<<<< HEAD
-strict_optional = False
-no_implicit_optional = False
-=======
 strict_optional = True
-no_implicit_optional = True
-
-; Remove abstract when Quasar class is implemented
-disable_error_code = abstract
->>>>>>> ee8c3456
+no_implicit_optional = True